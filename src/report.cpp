////////////////////////////////////////////////////////////////////////////////
// task - a command line task list manager.
//
// Copyright 2006 - 2008, Paul Beckingham.
// All rights reserved.
//
// This program is free software; you can redistribute it and/or modify it under
// the terms of the GNU General Public License as published by the Free Software
// Foundation; either version 2 of the License, or (at your option) any later
// version.
//
// This program is distributed in the hope that it will be useful, but WITHOUT
// ANY WARRANTY; without even the implied warranty of MERCHANTABILITY or FITNESS
// FOR A PARTICULAR PURPOSE.  See the GNU General Public License for more
// details.
//
// You should have received a copy of the GNU General Public License along with
// this program; if not, write to the
//
//     Free Software Foundation, Inc.,
//     51 Franklin Street, Fifth Floor,
//     Boston, MA
//     02110-1301
//     USA
//
////////////////////////////////////////////////////////////////////////////////
#include <iostream>
#include <iomanip>
#include <sstream>
#include <fstream>
#include <sys/types.h>
#include <stdio.h>
#include <unistd.h>
#include <stdlib.h>
#include <pwd.h>
#include <time.h>

#include "Config.h"
#include "Date.h"
#include "Table.h"
#include "TDB.h"
#include "T.h"
#include "task.h"

#ifdef HAVE_LIBNCURSES
#include <ncurses.h>
#endif

////////////////////////////////////////////////////////////////////////////////
void filter (std::vector<T>& all, T& task)
{
  std::vector <T> filtered;

  // Split any description specified into words.
  std::vector <std::string> descWords;
  split (descWords, lowerCase (task.getDescription ()), ' ');

  // Get all the tags to match against.
  std::vector <std::string> tagList;
  task.getTags (tagList);

  // Get all the attributes to match against.
  std::map <std::string, std::string> attrList;
  task.getAttributes (attrList);

  // Iterate over each task, and apply selection criteria.
  for (unsigned int i = 0; i < all.size (); ++i)
  {
    T refTask (all[i]);

    // Apply description filter.
    std::string desc = lowerCase (refTask.getDescription ());
    unsigned int matches = 0;
    for (unsigned int w = 0; w < descWords.size (); ++w)
      if (desc.find (descWords[w]) != std::string::npos)
        ++matches;

    if (matches == descWords.size ())
    {
      // Apply attribute filter.
      matches = 0;
      foreach (a, attrList)
      {
        if (a->first == "project")
        {
          if (a->second.length () <= refTask.getAttribute (a->first).length ())
            if (a->second == refTask.getAttribute (a->first).substr (0, a->second.length ()))
              ++matches;
        }
        else if (a->second == refTask.getAttribute (a->first))
          ++matches;
      }

      if (matches == attrList.size ())
      {
        // Apply tag filter.
        matches = 0;
        for (unsigned int t = 0; t < tagList.size (); ++t)
          if (refTask.hasTag (tagList[t]))
            ++matches;

        if (matches == tagList.size ())
          filtered.push_back (refTask);
      }
    }
  }

  all = filtered;
}

////////////////////////////////////////////////////////////////////////////////
// Successively apply filters based on the task object built from the command
// line.  Tasks that match all the specified criteria are listed.
std::string handleList (TDB& tdb, T& task, Config& conf)
{
  std::stringstream out;

  // Determine window size, and set table accordingly.
  int width = conf.get ("defaultwidth", 80);
#ifdef HAVE_LIBNCURSES
  if (conf.get ("curses", true))
  {
    WINDOW* w = initscr ();
    width = w->_maxx + 1;
    endwin ();
  }
#endif

  // Get the pending tasks.
  std::vector <T> tasks;
  tdb.allPendingT (tasks);
  handleRecurrence (tdb, tasks);
  filter (tasks, task);

  initializeColorRules (conf);

  bool showAge = conf.get ("showage", true);

  // Create a table for output.
  Table table;
  table.setTableWidth (width);
  table.addColumn ("ID");
  table.addColumn ("Project");
  table.addColumn ("Pri");
  table.addColumn ("Due");
  table.addColumn ("Active");
  if (showAge) table.addColumn ("Age");
  table.addColumn ("Description");

  if (conf.get (std::string ("color"), true))
  {
    table.setColumnUnderline (0);
    table.setColumnUnderline (1);
    table.setColumnUnderline (2);
    table.setColumnUnderline (3);
    table.setColumnUnderline (4);
    table.setColumnUnderline (5);
    if (showAge) table.setColumnUnderline (6);
  }
  else
    table.setTableDashedUnderline ();

  table.setColumnWidth (0, Table::minimum);
  table.setColumnWidth (1, Table::minimum);
  table.setColumnWidth (2, Table::minimum);
  table.setColumnWidth (3, Table::minimum);
  table.setColumnWidth (4, Table::minimum);
  if (showAge) table.setColumnWidth (5, Table::minimum);
  table.setColumnWidth ((showAge ? 6 : 5), Table::flexible);

  table.setColumnJustification (0, Table::right);
  table.setColumnJustification (3, Table::right);
  if (showAge) table.setColumnJustification (5, Table::right);

  table.sortOn (3, Table::ascendingDate);
  table.sortOn (2, Table::descendingPriority);
  table.sortOn (1, Table::ascendingCharacter);

  table.setDateFormat (conf.get ("dateformat", "m/d/Y"));

  for (unsigned int i = 0; i < tasks.size (); ++i)
  {
    T refTask (tasks[i]);
    if (refTask.getStatus () != T::pending)
      continue;

    // Now format the matching task.
    bool imminent = false;
    bool overdue = false;
    std::string due = refTask.getAttribute ("due");
    if (due.length ())
    {
      switch (getDueState (due))
      {
      case 2: overdue = true;  break;
      case 1: imminent = true; break;
      case 0:
      default:                 break;
      }

      Date dt (::atoi (due.c_str ()));
      due = dt.toString (conf.get ("dateformat", "m/d/Y"));
    }

    std::string active;
    if (refTask.getAttribute ("start") != "")
      active = "*";

    std::string age;
    std::string created = refTask.getAttribute ("entry");
    if (created.length ())
    {
      Date now;
      Date dt (::atoi (created.c_str ()));
      formatTimeDeltaDays (age, (time_t) (now - dt));
    }

    // All criteria match, so add refTask to the output table.
    int row = table.addRow ();
    table.addCell (row, 0, refTask.getId ());
    table.addCell (row, 1, refTask.getAttribute ("project"));
    table.addCell (row, 2, refTask.getAttribute ("priority"));
    table.addCell (row, 3, due);
    table.addCell (row, 4, active);
    if (showAge) table.addCell (row, 5, age);
    table.addCell (row, (showAge ? 6 : 5), refTask.getDescription ());

    if (conf.get ("color", true))
    {
      Text::color fg = Text::colorCode (refTask.getAttribute ("fg"));
      Text::color bg = Text::colorCode (refTask.getAttribute ("bg"));
      autoColorize (refTask, fg, bg);
      table.setRowFg (row, fg);
      table.setRowBg (row, bg);

      if (fg == Text::nocolor)
      {
        if (overdue)
          table.setCellFg (row, 3, Text::red);
        else if (imminent)
          table.setCellFg (row, 3, Text::yellow);
      }
    }
  }

  if (table.rowCount ())
    out << optionalBlankLine (conf)
        << table.render ()
        << optionalBlankLine (conf)
        << table.rowCount ()
        << (table.rowCount () == 1 ? " task" : " tasks")
        << std::endl;
  else
    out << "No matches."
        << std::endl;

  return out.str ();
}

////////////////////////////////////////////////////////////////////////////////
// Successively apply filters based on the task object built from the command
// line.  Tasks that match all the specified criteria are listed.  Show a narrow
// list that works better on mobile devices.
std::string handleSmallList (TDB& tdb, T& task, Config& conf)
{
  std::stringstream out;

  // Determine window size, and set table accordingly.
  int width = conf.get ("defaultwidth", 80);
#ifdef HAVE_LIBNCURSES
  if (conf.get ("curses", true))
  {
    WINDOW* w = initscr ();
    width = w->_maxx + 1;
    endwin ();
  }
#endif

  // Get the pending tasks.
  std::vector <T> tasks;
  tdb.allPendingT (tasks);
  handleRecurrence (tdb, tasks);
  filter (tasks, task);

  initializeColorRules (conf);

  // Create a table for output.
  Table table;
  table.setTableWidth (width);
  table.setDateFormat (conf.get ("dateformat", "m/d/Y"));
  table.addColumn ("ID");
  table.addColumn ("Project");
  table.addColumn ("Pri");
  table.addColumn ("Description");

  if (conf.get ("color", true))
  {
    table.setColumnUnderline (0);
    table.setColumnUnderline (1);
    table.setColumnUnderline (2);
    table.setColumnUnderline (3);
  }
  else
    table.setTableDashedUnderline ();

  table.setColumnWidth (0, Table::minimum);
  table.setColumnWidth (1, Table::minimum);
  table.setColumnWidth (2, Table::minimum);
  table.setColumnWidth (3, Table::flexible);

  table.setColumnJustification (0, Table::right);
  table.setColumnJustification (3, Table::left);

  table.sortOn (2, Table::descendingPriority);
  table.sortOn (1, Table::ascendingCharacter);

  // Iterate over each task, and apply selection criteria.
  for (unsigned int i = 0; i < tasks.size (); ++i)
  {
    T refTask (tasks[i]);

    // Now format the matching task.
    bool imminent = false;
    bool overdue = false;
    std::string due = refTask.getAttribute ("due");
    if (due.length ())
    {
      switch (getDueState (due))
      {
      case 2: overdue = true;  break;
      case 1: imminent = true; break;
      case 0:
      default:                 break;
      }

      Date dt (::atoi (due.c_str ()));
      due = dt.toString (conf.get ("dateformat", "m/d/Y"));
    }

    std::string active;
    if (refTask.getAttribute ("start") != "")
      active = "*";

    std::string age;
    std::string created = refTask.getAttribute ("entry");
    if (created.length ())
    {
      Date now;
      Date dt (::atoi (created.c_str ()));
      formatTimeDeltaDays (age, (time_t) (now - dt));
    }

    // All criteria match, so add refTask to the output table.
    int row = table.addRow ();
    table.addCell (row, 0, refTask.getId ());
    table.addCell (row, 1, refTask.getAttribute ("project"));
    table.addCell (row, 2, refTask.getAttribute ("priority"));
    table.addCell (row, 3, refTask.getDescription ());

    if (conf.get ("color", true))
    {
      Text::color fg = Text::colorCode (refTask.getAttribute ("fg"));
      Text::color bg = Text::colorCode (refTask.getAttribute ("bg"));
      autoColorize (refTask, fg, bg);
      table.setRowFg (row, fg);
      table.setRowBg (row, bg);

      if (fg == Text::nocolor)
      {
        if (overdue)
          table.setCellFg (row, 3, Text::red);
        else if (imminent)
          table.setCellFg (row, 3, Text::yellow);
      }
    }
  }

  if (table.rowCount ())
    out << optionalBlankLine (conf)
        << table.render ()
        << optionalBlankLine (conf)
        << table.rowCount ()
        << (table.rowCount () == 1 ? " task" : " tasks")
        << std::endl;
  else
    out << "No matches."
        << std::endl;

  return out.str ();
}

////////////////////////////////////////////////////////////////////////////////
// Successively apply filters based on the task object built from the command
// line.  Tasks that match all the specified criteria are listed.
std::string handleCompleted (TDB& tdb, T& task, Config& conf)
{
  std::stringstream out;

  // Determine window size, and set table accordingly.
  int width = conf.get ("defaultwidth", 80);
#ifdef HAVE_LIBNCURSES
  if (conf.get ("curses", true))
  {
    WINDOW* w = initscr ();
    width = w->_maxx + 1;
    endwin ();
  }
#endif

  // Get the pending tasks.
  std::vector <T> tasks;
  tdb.completedT (tasks);
  filter (tasks, task);

  initializeColorRules (conf);

  // Create a table for output.
  Table table;
  table.setTableWidth (width);
  table.setDateFormat (conf.get ("dateformat", "m/d/Y"));
  table.addColumn ("Done");
  table.addColumn ("Project");
  table.addColumn ("Description");

  if (conf.get ("color", true))
  {
    table.setColumnUnderline (0);
    table.setColumnUnderline (1);
    table.setColumnUnderline (2);
  }
  else
    table.setTableDashedUnderline ();

  table.setColumnWidth (0, Table::minimum);
  table.setColumnWidth (1, Table::minimum);
  table.setColumnWidth (2, Table::flexible);

  table.setColumnJustification (0, Table::right);
  table.setColumnJustification (1, Table::left);
  table.setColumnJustification (2, Table::left);

  table.sortOn (0, Table::ascendingDate);

  // Iterate over each task, and apply selection criteria.
  for (unsigned int i = 0; i < tasks.size (); ++i)
  {
    T refTask (tasks[i]);

    // Now format the matching task.
    Date end (::atoi (refTask.getAttribute ("end").c_str ()));

    // All criteria match, so add refTask to the output table.
    int row = table.addRow ();

    table.addCell (row, 0, end.toString (conf.get ("dateformat", "m/d/Y")));
    table.addCell (row, 1, refTask.getAttribute ("project"));
    table.addCell (row, 2, refTask.getDescription ());

    if (conf.get ("color", true))
    {
      Text::color fg = Text::colorCode (refTask.getAttribute ("fg"));
      Text::color bg = Text::colorCode (refTask.getAttribute ("bg"));
      autoColorize (refTask, fg, bg);
      table.setRowFg (row, fg);
      table.setRowBg (row, bg);
    }
  }

  if (table.rowCount ())
    out << optionalBlankLine (conf)
        << table.render ()
        << optionalBlankLine (conf)
        << table.rowCount ()
        << (table.rowCount () == 1 ? " task" : " tasks")
        << std::endl;
  else
    out << "No matches."
        << std::endl;

  return out.str ();
}

////////////////////////////////////////////////////////////////////////////////
// Display all information for the given task.
std::string handleInfo (TDB& tdb, T& task, Config& conf)
{
  std::stringstream out;

  // Determine window size, and set table accordingly.
  int width = conf.get ("defaultwidth", 80);
#ifdef HAVE_LIBNCURSES
  if (conf.get ("curses", true))
  {
    WINDOW* w = initscr ();
    width = w->_maxx + 1;
    endwin ();
  }
#endif

  // Get all the tasks.
  std::vector <T> tasks;
  tdb.allPendingT (tasks);

  Table table;
  table.setTableWidth (width);
  table.setDateFormat (conf.get ("dateformat", "m/d/Y"));

  table.addColumn ("Name");
  table.addColumn ("Value");

  if (conf.get ("color", true))
  {
    table.setColumnUnderline (0);
    table.setColumnUnderline (1);
  }
  else
    table.setTableDashedUnderline ();

  table.setColumnWidth (0, Table::minimum);
  table.setColumnWidth (1, Table::minimum);

  table.setColumnJustification (0, Table::left);
  table.setColumnJustification (1, Table::left);

  // Find the task.
  for (unsigned int i = 0; i < tasks.size (); ++i)
  {
    T refTask (tasks[i]);

    if (refTask.getId () == task.getId ())
    {
      Date now;

      int row = table.addRow ();
      table.addCell (row, 0, "ID");
      table.addCell (row, 1, refTask.getId ());

      row = table.addRow ();
      table.addCell (row, 0, "Status");
      table.addCell (row, 1, (  refTask.getStatus () == T::pending   ? "Pending"
                              : refTask.getStatus () == T::completed ? "Completed"
                              : refTask.getStatus () == T::deleted   ? "Deleted"
                              : refTask.getStatus () == T::recurring ? "Recurring"
                              : ""));

      row = table.addRow ();
      table.addCell (row, 0, "Description");
      table.addCell (row, 1, refTask.getDescription ());

      if (refTask.getAttribute ("project") != "")
      {
        row = table.addRow ();
        table.addCell (row, 0, "Project");
        table.addCell (row, 1, refTask.getAttribute ("project"));
      }

      if (refTask.getAttribute ("priority") != "")
      {
        row = table.addRow ();
        table.addCell (row, 0, "Priority");
        table.addCell (row, 1, refTask.getAttribute ("priority"));
      }

      if (refTask.getStatus () == T::recurring)
      {
        row = table.addRow ();
        table.addCell (row, 0, "Recurrence");
        table.addCell (row, 1, refTask.getAttribute ("recur"));

        row = table.addRow ();
        table.addCell (row, 0, "Recur until");
        table.addCell (row, 1, refTask.getAttribute ("until"));

        row = table.addRow ();
        table.addCell (row, 0, "Mask");
        table.addCell (row, 1, refTask.getAttribute ("mask"));
      }

      if (refTask.getAttribute ("parent") != "")
      {
        row = table.addRow ();
        table.addCell (row, 0, "Parent task");
        table.addCell (row, 1, refTask.getAttribute ("parent"));

        row = table.addRow ();
        table.addCell (row, 0, "Mask Index");
        table.addCell (row, 1, refTask.getAttribute ("imask"));
      }

      // due (colored)
      bool imminent = false;
      bool overdue = false;
      std::string due = refTask.getAttribute ("due");
      if (due != "")
      {
        row = table.addRow ();
        table.addCell (row, 0, "Due");

        Date dt (::atoi (due.c_str ()));
        due = dt.toString (conf.get ("dateformat", "m/d/Y"));
        table.addCell (row, 1, due);

        if (due.length ())
        {
          overdue = (dt < now) ? true : false;
          Date nextweek = now + 7 * 86400;
          imminent = dt < nextweek ? true : false;

          if (conf.get ("color", true))
          {
            if (overdue)
              table.setCellFg (row, 1, Text::red);
            else if (imminent)
              table.setCellFg (row, 1, Text::yellow);
          }
        }
      }

      // start
      if (refTask.getAttribute ("start") != "")
      {
        row = table.addRow ();
        table.addCell (row, 0, "Start");
        Date dt (::atoi (refTask.getAttribute ("start").c_str ()));
        table.addCell (row, 1, dt.toString (conf.get ("dateformat", "m/d/Y")));
      }

      // end
      if (refTask.getAttribute ("end") != "")
      {
        row = table.addRow ();
        table.addCell (row, 0, "End");
        Date dt (::atoi (refTask.getAttribute ("end").c_str ()));
        table.addCell (row, 1, dt.toString (conf.get ("dateformat", "m/d/Y")));
      }

      // tags ...
      std::vector <std::string> tags;
      refTask.getTags (tags);
      if (tags.size ())
      {
        std::string allTags;
        join (allTags, " ", tags);

        row = table.addRow ();
        table.addCell (row, 0, "Tags");
        table.addCell (row, 1, allTags);
      }

      row = table.addRow ();
      table.addCell (row, 0, "UUID");
      table.addCell (row, 1, refTask.getUUID ());

      row = table.addRow ();
      table.addCell (row, 0, "Entered");
      Date dt (::atoi (refTask.getAttribute ("entry").c_str ()));
      std::string entry = dt.toString (conf.get ("dateformat", "m/d/Y"));

      std::string age;
      std::string created = refTask.getAttribute ("entry");
      if (created.length ())
      {
        Date dt (::atoi (created.c_str ()));
        formatTimeDeltaDays (age, (time_t) (now - dt));
      }

      table.addCell (row, 1, entry + " (" + age + ")");
    }
  }

  if (table.rowCount ())
    out << optionalBlankLine (conf)
        << table.render ()
        << std::endl;
  else
    out << "No matches." << std::endl;

  return out.str ();
}

////////////////////////////////////////////////////////////////////////////////
// Successively apply filters based on the task object built from the command
// line.  Tasks that match all the specified criteria are listed.
std::string handleLongList (TDB& tdb, T& task, Config& conf)
{
  std::stringstream out;

  // Determine window size, and set table accordingly.
  int width = conf.get ("defaultwidth", 80);
#ifdef HAVE_LIBNCURSES
  if (conf.get ("curses", true))
  {
    WINDOW* w = initscr ();
    width = w->_maxx + 1;
    endwin ();
  }
#endif

  // Get all the tasks.
  std::vector <T> tasks;
  tdb.allPendingT (tasks);
  handleRecurrence (tdb, tasks);
  filter (tasks, task);

  initializeColorRules (conf);

  bool showAge = conf.get ("showage", true);

  // Create a table for output.
  Table table;
  table.setTableWidth (width);
  table.setDateFormat (conf.get ("dateformat", "m/d/Y"));
  table.addColumn ("ID");
  table.addColumn ("Project");
  table.addColumn ("Pri");
  table.addColumn ("Entry");
  table.addColumn ("Start");
  table.addColumn ("Due");
  if (showAge) table.addColumn ("Age");
  table.addColumn ("Tags");
  table.addColumn ("Description");

  if (conf.get ("color", true))
  {
    table.setColumnUnderline (0);
    table.setColumnUnderline (1);
    table.setColumnUnderline (2);
    table.setColumnUnderline (3);
    table.setColumnUnderline (4);
    table.setColumnUnderline (5);
    table.setColumnUnderline (6);
    table.setColumnUnderline (7);
    if (showAge) table.setColumnUnderline (8);
  }
  else
    table.setTableDashedUnderline ();

  table.setColumnWidth (0, Table::minimum);
  table.setColumnWidth (1, Table::minimum);
  table.setColumnWidth (2, Table::minimum);
  table.setColumnWidth (3, Table::minimum);
  table.setColumnWidth (4, Table::minimum);
  table.setColumnWidth (5, Table::minimum);
  if (showAge) table.setColumnWidth (6, Table::minimum);
  table.setColumnWidth ((showAge ? 7 : 6), Table::minimum);
  table.setColumnWidth ((showAge ? 8 : 7), Table::flexible);

  table.setColumnJustification (0, Table::right);
  table.setColumnJustification (3, Table::right);
  table.setColumnJustification (4, Table::right);
  table.setColumnJustification (5, Table::right);
  if (showAge) table.setColumnJustification (6, Table::right);

  table.sortOn (5, Table::ascendingDate);
  table.sortOn (2, Table::descendingPriority);
  table.sortOn (1, Table::ascendingCharacter);

  // Iterate over each task, and apply selection criteria.
  for (unsigned int i = 0; i < tasks.size (); ++i)
  {
    T refTask (tasks[i]);

    Date now;

    std::string started = refTask.getAttribute ("start");
    if (started.length ())
    {
      Date dt (::atoi (started.c_str ()));
      started = dt.toString (conf.get ("dateformat", "m/d/Y"));
    }

    std::string entered = refTask.getAttribute ("entry");
    if (entered.length ())
    {
      Date dt (::atoi (entered.c_str ()));
      entered = dt.toString (conf.get ("dateformat", "m/d/Y"));
    }

    // Now format the matching task.
    bool imminent = false;
    bool overdue = false;
    std::string due = refTask.getAttribute ("due");
    if (due.length ())
    {
      switch (getDueState (due))
      {
      case 2: overdue = true;  break;
      case 1: imminent = true; break;
      case 0:
      default:                 break;
      }

      Date dt (::atoi (due.c_str ()));
      due = dt.toString (conf.get ("dateformat", "m/d/Y"));
    }

    std::string age;
    std::string created = refTask.getAttribute ("entry");
    if (created.length ())
    {
      Date dt (::atoi (created.c_str ()));
      formatTimeDeltaDays (age, (time_t) (now - dt));
    }

    // Make a list of tags.
    std::string tags;
    std::vector <std::string> all;
    refTask.getTags (all);
    join (tags, " ", all);

    // All criteria match, so add refTask to the output table.
    int row = table.addRow ();
    table.addCell (row, 0, refTask.getId ());
    table.addCell (row, 1, refTask.getAttribute ("project"));
    table.addCell (row, 2, refTask.getAttribute ("priority"));
    table.addCell (row, 3, entered);
    table.addCell (row, 4, started);
    table.addCell (row, 5, due);
    if (showAge) table.addCell (row, 6, age);
    table.addCell (row, (showAge ? 7 : 6), tags);
    table.addCell (row, (showAge ? 8 : 7), refTask.getDescription ());

    if (conf.get ("color", true))
    {
      Text::color fg = Text::colorCode (refTask.getAttribute ("fg"));
      Text::color bg = Text::colorCode (refTask.getAttribute ("bg"));
      autoColorize (refTask, fg, bg);
      table.setRowFg (row, fg);
      table.setRowBg (row, bg);

      if (fg == Text::nocolor)
      {
        if (overdue)
          table.setCellFg (row, 3, Text::red);
        else if (imminent)
          table.setCellFg (row, 3, Text::yellow);
      }
    }
  }

  if (table.rowCount ())
    out << optionalBlankLine (conf)
        << table.render ()
        << optionalBlankLine (conf)
        << table.rowCount ()
        << (table.rowCount () == 1 ? " task" : " tasks")
        << std::endl;
  else
    out << "No matches." << std::endl;

  return out.str ();
}

////////////////////////////////////////////////////////////////////////////////
// Project  Tasks  Avg Age  Status
// A           12      13d  XXXXXXXX------
// B          109   3d 12h  XX------------
std::string handleReportSummary (TDB& tdb, T& task, Config& conf)
{
  std::stringstream out;

  // Generate unique list of project names.
  std::map <std::string, bool> allProjects;
  std::vector <T> pending;
  tdb.allPendingT (pending);
  handleRecurrence (tdb, pending);
  filter (pending, task);
  for (unsigned int i = 0; i < pending.size (); ++i)
  {
    T task (pending[i]);
    allProjects[task.getAttribute ("project")] = false;
  }

  std::vector <T> completed;
  tdb.allCompletedT (completed);
  filter (completed, task);
  for (unsigned int i = 0; i < completed.size (); ++i)
  {
    T task (completed[i]);
    allProjects[task.getAttribute ("project")] = false;
  }

  // Initialize counts, sum.
  std::map <std::string, int> countPending;
  std::map <std::string, int> countCompleted;
  std::map <std::string, double> sumEntry;
  std::map <std::string, int> counter;
  time_t now = time (NULL);

  foreach (i, allProjects)
  {
    countPending   [i->first] = 0;
    countCompleted [i->first] = 0;
    sumEntry       [i->first] = 0.0;
    counter        [i->first] = 0;
  }

  // Count the pending tasks.
  for (unsigned int i = 0; i < pending.size (); ++i)
  {
    T task (pending[i]);
    std::string project = task.getAttribute ("project");
    if (task.getStatus () == T::pending)
      ++countPending[project];

    time_t entry = ::atoi (task.getAttribute ("entry").c_str ());
    if (entry)
    {
      sumEntry[project] = sumEntry[project] + (double) (now - entry);
      ++counter[project];
    }
  }

  // Count the completed tasks.
  for (unsigned int i = 0; i < completed.size (); ++i)
  {
    T task (completed[i]);
    std::string project = task.getAttribute ("project");
    countCompleted[project] = countCompleted[project] + 1;
    ++counter[project];

    time_t entry = ::atoi (task.getAttribute ("entry").c_str ());
    time_t end   = ::atoi (task.getAttribute ("end").c_str ());
    if (entry && end)
      sumEntry[project] = sumEntry[project] + (double) (end - entry);
  }

  // Create a table for output.
  Table table;
  table.addColumn ("Project");
  table.addColumn ("Remaining");
  table.addColumn ("Avg age");
  table.addColumn ("Complete");
  table.addColumn ("0%                        100%");

  if (conf.get ("color", true))
  {
    table.setColumnUnderline (0);
    table.setColumnUnderline (1);
    table.setColumnUnderline (2);
    table.setColumnUnderline (3);
  }
  else
    table.setTableDashedUnderline ();

  table.setColumnJustification (1, Table::right);
  table.setColumnJustification (2, Table::right);
  table.setColumnJustification (3, Table::right);

  table.sortOn (0, Table::ascendingCharacter);
  table.setDateFormat (conf.get ("dateformat", "m/d/Y"));

  int barWidth = 30;
  foreach (i, allProjects)
  {
    if (countPending[i->first] > 0)
    {
      int row = table.addRow ();
      table.addCell (row, 0, (i->first == "" ? "(none)" : i->first));
      table.addCell (row, 1, countPending[i->first]);
      if (counter[i->first])
      {
        std::string age;
        formatTimeDeltaDays (age, (time_t) (sumEntry[i->first] / counter[i->first]));
        table.addCell (row, 2, age);
      }

      int c = countCompleted[i->first];
      int p = countPending[i->first];
      int completedBar = (c * barWidth) / (c + p);

      std::string bar;
      if (conf.get ("color", true))
      {
        bar = "\033[42m";
        for (int b = 0; b < completedBar; ++b)
          bar += " ";

        bar += "\033[40m";
        for (int b = 0; b < barWidth - completedBar; ++b)
          bar += " ";

        bar += "\033[0m";
      }
      else
      {
        for (int b = 0; b < completedBar; ++b)
          bar += "=";

        for (int b = 0; b < barWidth - completedBar; ++b)
          bar += " ";
      }
      table.addCell (row, 4, bar);

      char percent[12];
      sprintf (percent, "%d%%", 100 * c / (c + p));
      table.addCell (row, 3, percent);
    }
  }

  if (table.rowCount ())
    out << optionalBlankLine (conf)
        << table.render ()
        << optionalBlankLine (conf)
        << table.rowCount ()
        << (table.rowCount () == 1 ? " project" : " projects")
        << std::endl;
  else
    out << "No projects." << std::endl;

  return out.str ();
}

////////////////////////////////////////////////////////////////////////////////
// A summary of the most important pending tasks.
//
// For every project, pull important tasks to present as an 'immediate' task
// list.  This hides the overwhelming quantity of other tasks.
//
// Present at most three tasks for every project.  Select the tasks using
// these criteria:
//   - due:< 1wk, pri:*
//   - due:*, pri:H
//   - pri:H
//   - due:*, pri:M
//   - pri:M
//   - due:*, pri:L
//   - pri:L
//   - due:*, pri:*        <-- everything else
//
// Make the "three" tasks a configurable number
//
std::string handleReportNext (TDB& tdb, T& task, Config& conf)
{
  std::stringstream out;

  // Load all pending.
  std::vector <T> pending;
  tdb.allPendingT (pending);
  handleRecurrence (tdb, pending);
  filter (pending, task);

  // Restrict to matching subset.
  std::vector <int> matching;
  gatherNextTasks (tdb, task, conf, pending, matching);

  // Determine window size, and set table accordingly.
  int width = conf.get ("defaultwidth", 80);
#ifdef HAVE_LIBNCURSES
  if (conf.get ("curses", true))
  {
    WINDOW* w = initscr ();
    width = w->_maxx + 1;
    endwin ();
  }
#endif

  // Get the pending tasks.
  std::vector <T> tasks;
  tdb.pendingT (tasks);
  filter (tasks, task);

  initializeColorRules (conf);

  bool showAge = conf.get ("showage", true);

  // Create a table for output.
  Table table;
  table.setTableWidth (width);
  table.setDateFormat (conf.get ("dateformat", "m/d/Y"));
  table.addColumn ("ID");
  table.addColumn ("Project");
  table.addColumn ("Pri");
  table.addColumn ("Due");
  table.addColumn ("Active");
  if (showAge) table.addColumn ("Age");
  table.addColumn ("Description");

  if (conf.get ("color", true))
  {
    table.setColumnUnderline (0);
    table.setColumnUnderline (1);
    table.setColumnUnderline (2);
    table.setColumnUnderline (3);
    table.setColumnUnderline (4);
    table.setColumnUnderline (5);
    if (showAge) table.setColumnUnderline (6);
  }
  else
    table.setTableDashedUnderline ();

  table.setColumnWidth (0, Table::minimum);
  table.setColumnWidth (1, Table::minimum);
  table.setColumnWidth (2, Table::minimum);
  table.setColumnWidth (3, Table::minimum);
  table.setColumnWidth (4, Table::minimum);
  if (showAge) table.setColumnWidth (5, Table::minimum);
  table.setColumnWidth ((showAge ? 6 : 5), Table::flexible);

  table.setColumnJustification (0, Table::right);
  table.setColumnJustification (3, Table::right);
  if (showAge) table.setColumnJustification (5, Table::right);

  table.sortOn (3, Table::ascendingDate);
  table.sortOn (2, Table::descendingPriority);
  table.sortOn (1, Table::ascendingCharacter);

  // Iterate over each task, and apply selection criteria.
  foreach (i, matching)
  {
    T refTask (pending[*i]);
    Date now;

    // Now format the matching task.
    bool imminent = false;
    bool overdue = false;
    std::string due = refTask.getAttribute ("due");
    if (due.length ())
    {
      switch (getDueState (due))
      {
      case 2: overdue = true;  break;
      case 1: imminent = true; break;
      case 0:
      default:                 break;
      }

      Date dt (::atoi (due.c_str ()));
      due = dt.toString (conf.get ("dateformat", "m/d/Y"));
    }

    std::string active;
    if (refTask.getAttribute ("start") != "")
      active = "*";

    std::string age;
    std::string created = refTask.getAttribute ("entry");
    if (created.length ())
    {
      Date dt (::atoi (created.c_str ()));
      formatTimeDeltaDays (age, (time_t) (now - dt));
    }

    // All criteria match, so add refTask to the output table.
    int row = table.addRow ();
    table.addCell (row, 0, refTask.getId ());
    table.addCell (row, 1, refTask.getAttribute ("project"));
    table.addCell (row, 2, refTask.getAttribute ("priority"));
    table.addCell (row, 3, due);
    table.addCell (row, 4, active);
    if (showAge) table.addCell (row, 5, age);
    table.addCell (row, (showAge ? 6 : 5), refTask.getDescription ());

    if (conf.get ("color", true))
    {
      Text::color fg = Text::colorCode (refTask.getAttribute ("fg"));
      Text::color bg = Text::colorCode (refTask.getAttribute ("bg"));
      autoColorize (refTask, fg, bg);
      table.setRowFg (row, fg);
      table.setRowBg (row, bg);

      if (fg == Text::nocolor)
      {
        if (overdue)
          table.setCellFg (row, 3, Text::red);
        else if (imminent)
          table.setCellFg (row, 3, Text::yellow);
      }
    }
  }

  if (table.rowCount ())
    out << optionalBlankLine (conf)
        << table.render ()
        << optionalBlankLine (conf)
        << table.rowCount ()
        << (table.rowCount () == 1 ? " task" : " tasks")
        << std::endl;
  else
    out << "No matches."
        << std::endl;

  return out.str ();
}

////////////////////////////////////////////////////////////////////////////////
// Year Month    Added Completed Deleted
// 2006 November    87        63      14
// 2006 December    21         6       1
time_t monthlyEpoch (const std::string& date)
{
  // Convert any date in epoch form to m/d/y, then convert back
  // to epoch form for the date m/1/y.
  if (date.length ())
  {
    Date d1 (::atoi (date.c_str ()));
    int m, d, y;
    d1.toMDY (m, d, y);
    Date d2 (m, 1, y);
    time_t epoch;
    d2.toEpoch (epoch);
    return epoch;
 }

  return 0;
}

std::string handleReportHistory (TDB& tdb, T& task, Config& conf)
{
  std::stringstream out;

  std::map <time_t, int> groups;
  std::map <time_t, int> addedGroup;
  std::map <time_t, int> completedGroup;
  std::map <time_t, int> deletedGroup;

  // Scan the pending tasks.
  std::vector <T> pending;
  tdb.allPendingT (pending);
  handleRecurrence (tdb, pending);
  filter (pending, task);
  for (unsigned int i = 0; i < pending.size (); ++i)
  {
    T task (pending[i]);
    time_t epoch = monthlyEpoch (task.getAttribute ("entry"));
    if (epoch)
    {
      groups[epoch] = 0;

      if (addedGroup.find (epoch) != addedGroup.end ())
        addedGroup[epoch] = addedGroup[epoch] + 1;
      else
        addedGroup[epoch] = 1;

      if (task.getStatus () == T::deleted)
      {
        epoch = monthlyEpoch (task.getAttribute ("end"));

        if (deletedGroup.find (epoch) != deletedGroup.end ())
          deletedGroup[epoch] = deletedGroup[epoch] + 1;
        else
          deletedGroup[epoch] = 1;
      }
      else if (task.getStatus () == T::completed)
      {
        epoch = monthlyEpoch (task.getAttribute ("end"));

        if (completedGroup.find (epoch) != completedGroup.end ())
          completedGroup[epoch] = completedGroup[epoch] + 1;
        else
          completedGroup[epoch] = 1;
      }
    }
  }

  // Scan the completed tasks.
  std::vector <T> completed;
  tdb.allCompletedT (completed);
  filter (completed, task);
  for (unsigned int i = 0; i < completed.size (); ++i)
  {
    T task (completed[i]);
    time_t epoch = monthlyEpoch (task.getAttribute ("entry"));
    if (epoch)
    {
      groups[epoch] = 0;

      if (addedGroup.find (epoch) != addedGroup.end ())
        addedGroup[epoch] = addedGroup[epoch] + 1;
      else
        addedGroup[epoch] = 1;

      epoch = monthlyEpoch (task.getAttribute ("end"));
      if (task.getStatus () == T::deleted)
      {
        epoch = monthlyEpoch (task.getAttribute ("end"));

        if (deletedGroup.find (epoch) != deletedGroup.end ())
          deletedGroup[epoch] = deletedGroup[epoch] + 1;
        else
          deletedGroup[epoch] = 1;
      }
      else if (task.getStatus () == T::completed)
      {
        epoch = monthlyEpoch (task.getAttribute ("end"));
        if (completedGroup.find (epoch) != completedGroup.end ())
          completedGroup[epoch] = completedGroup[epoch] + 1;
        else
          completedGroup[epoch] = 1;
      }
    }
  }

  // Now build the table.
  Table table;
  table.setDateFormat (conf.get ("dateformat", "m/d/Y"));
  table.addColumn ("Year");
  table.addColumn ("Month");
  table.addColumn ("Added");
  table.addColumn ("Completed");
  table.addColumn ("Deleted");
  table.addColumn ("Net");

  if (conf.get ("color", true))
  {
    table.setColumnUnderline (0);
    table.setColumnUnderline (1);
    table.setColumnUnderline (2);
    table.setColumnUnderline (3);
    table.setColumnUnderline (4);
    table.setColumnUnderline (5);
  }
  else
    table.setTableDashedUnderline ();

  table.setColumnJustification (2, Table::right);
  table.setColumnJustification (3, Table::right);
  table.setColumnJustification (4, Table::right);
  table.setColumnJustification (5, Table::right);

  int totalAdded     = 0;
  int totalCompleted = 0;
  int totalDeleted   = 0;

  int priorYear = 0;
  int row = 0;
  foreach (i, groups)
  {
    row = table.addRow ();

    totalAdded     += addedGroup[i->first];
    totalCompleted += completedGroup[i->first];
    totalDeleted   += deletedGroup[i->first];

    Date dt (i->first);
    int m, d, y;
    dt.toMDY (m, d, y);

    if (y != priorYear)
    {
      table.addCell (row, 0, y);
      priorYear = y;
    }
    table.addCell (row, 1, Date::monthName(m));

    int net = 0;

    if (addedGroup.find (i->first) != addedGroup.end ())
    {
      table.addCell (row, 2, addedGroup[i->first]);
      net +=addedGroup[i->first];
    }

    if (completedGroup.find (i->first) != completedGroup.end ())
    {
      table.addCell (row, 3, completedGroup[i->first]);
      net -= completedGroup[i->first];
    }

    if (deletedGroup.find (i->first) != deletedGroup.end ())
    {
      table.addCell (row, 4, deletedGroup[i->first]);
      net -= deletedGroup[i->first];
    }

    table.addCell (row, 5, net);
    if (conf.get ("color", true) && net)
      table.setCellFg (row, 5, net > 0 ? Text::red: Text::green);
  }

  if (table.rowCount ())
  {
    table.addRow ();
    row = table.addRow ();

    table.addCell (row, 1, "Average");
    if (conf.get ("color", true)) table.setRowFg (row, Text::bold);
    table.addCell (row, 2, totalAdded / (table.rowCount () - 2));
    table.addCell (row, 3, totalCompleted / (table.rowCount () - 2));
    table.addCell (row, 4, totalDeleted / (table.rowCount () - 2));
    table.addCell (row, 5, (totalAdded - totalCompleted - totalDeleted) / (table.rowCount () - 2));
  }

  if (table.rowCount ())
    out << optionalBlankLine (conf)
        << table.render ()
        << std::endl;
  else
    out << "No tasks." << std::endl;

  return out.str ();
}

////////////////////////////////////////////////////////////////////////////////
std::string handleReportGHistory (TDB& tdb, T& task, Config& conf)
{
  std::stringstream out;

  // Determine window size, and set table accordingly.
  int width = conf.get ("defaultwidth", 80);
#ifdef HAVE_LIBNCURSES
  if (conf.get ("curses", true))
  {
    WINDOW* w = initscr ();
    width = w->_maxx + 1;
    endwin ();
  }
#endif
  int widthOfBar = width - 15;   // 15 == strlen ("2008 September ")

  std::map <time_t, int> groups;
  std::map <time_t, int> addedGroup;
  std::map <time_t, int> completedGroup;
  std::map <time_t, int> deletedGroup;

  // Scan the pending tasks.
  std::vector <T> pending;
  tdb.allPendingT (pending);
  handleRecurrence (tdb, pending);
  filter (pending, task);
  for (unsigned int i = 0; i < pending.size (); ++i)
  {
    T task (pending[i]);
    time_t epoch = monthlyEpoch (task.getAttribute ("entry"));
    if (epoch)
    {
      groups[epoch] = 0;

      if (addedGroup.find (epoch) != addedGroup.end ())
        addedGroup[epoch] = addedGroup[epoch] + 1;
      else
        addedGroup[epoch] = 1;

      if (task.getStatus () == T::deleted)
      {
        epoch = monthlyEpoch (task.getAttribute ("end"));

        if (deletedGroup.find (epoch) != deletedGroup.end ())
          deletedGroup[epoch] = deletedGroup[epoch] + 1;
        else
          deletedGroup[epoch] = 1;
      }
      else if (task.getStatus () == T::completed)
      {
        epoch = monthlyEpoch (task.getAttribute ("end"));

        if (completedGroup.find (epoch) != completedGroup.end ())
          completedGroup[epoch] = completedGroup[epoch] + 1;
        else
          completedGroup[epoch] = 1;
      }
    }
  }

  // Scan the completed tasks.
  std::vector <T> completed;
  tdb.allCompletedT (completed);
  filter (completed, task);
  for (unsigned int i = 0; i < completed.size (); ++i)
  {
    T task (completed[i]);
    time_t epoch = monthlyEpoch (task.getAttribute ("entry"));
    if (epoch)
    {
      groups[epoch] = 0;

      if (addedGroup.find (epoch) != addedGroup.end ())
        addedGroup[epoch] = addedGroup[epoch] + 1;
      else
        addedGroup[epoch] = 1;

      epoch = monthlyEpoch (task.getAttribute ("end"));
      if (task.getStatus () == T::deleted)
      {
        epoch = monthlyEpoch (task.getAttribute ("end"));

        if (deletedGroup.find (epoch) != deletedGroup.end ())
          deletedGroup[epoch] = deletedGroup[epoch] + 1;
        else
          deletedGroup[epoch] = 1;
      }
      else if (task.getStatus () == T::completed)
      {
        epoch = monthlyEpoch (task.getAttribute ("end"));
        if (completedGroup.find (epoch) != completedGroup.end ())
          completedGroup[epoch] = completedGroup[epoch] + 1;
        else
          completedGroup[epoch] = 1;
      }
    }
  }

  // Now build the table.
  Table table;
  table.setDateFormat (conf.get ("dateformat", "m/d/Y"));
  table.addColumn ("Year");
  table.addColumn ("Month");
  table.addColumn ("Added/Completed/Deleted");

  if (conf.get ("color", true))
  {
    table.setColumnUnderline (0);
    table.setColumnUnderline (1);
  }
  else
    table.setTableDashedUnderline ();

  // Determine the longest line, and the longest "added" line.
  int maxAddedLine = 0;
  int maxRemovedLine = 0;
  foreach (i, groups)
  {
    if (completedGroup[i->first] + deletedGroup[i->first] > maxRemovedLine)
      maxRemovedLine = completedGroup[i->first] + deletedGroup[i->first];

    if (addedGroup[i->first] > maxAddedLine)
      maxAddedLine = addedGroup[i->first];
  }

  int maxLine = maxAddedLine + maxRemovedLine;

  if (maxLine > 0)
  {
    unsigned int leftOffset = (widthOfBar * maxAddedLine) / maxLine;

    int totalAdded     = 0;
    int totalCompleted = 0;
    int totalDeleted   = 0;

    int priorYear = 0;
    int row = 0;
    foreach (i, groups)
    {
      row = table.addRow ();

      totalAdded     += addedGroup[i->first];
      totalCompleted += completedGroup[i->first];
      totalDeleted   += deletedGroup[i->first];

      Date dt (i->first);
      int m, d, y;
      dt.toMDY (m, d, y);

      if (y != priorYear)
      {
        table.addCell (row, 0, y);
        priorYear = y;
      }
      table.addCell (row, 1, Date::monthName(m));

      unsigned int addedBar     = (widthOfBar *     addedGroup[i->first]) / maxLine;
      unsigned int completedBar = (widthOfBar * completedGroup[i->first]) / maxLine;
      unsigned int deletedBar   = (widthOfBar *   deletedGroup[i->first]) / maxLine;

      std::string bar = "";
      if (conf.get ("color", true))
      {
        char number[24];
        std::string aBar = "";
        if (addedGroup[i->first])
        {
          sprintf (number, "%d", addedGroup[i->first]);
          aBar = number;
          while (aBar.length () < addedBar)
            aBar = " " + aBar;
        }

        std::string cBar = "";
        if (completedGroup[i->first])
        {
          sprintf (number, "%d", completedGroup[i->first]);
          cBar = number;
          while (cBar.length () < completedBar)
            cBar = " " + cBar;
        }

        std::string dBar = "";
        if (deletedGroup[i->first])
        {
          sprintf (number, "%d", deletedGroup[i->first]);
          dBar = number;
          while (dBar.length () < deletedBar)
            dBar = " " + dBar;
        }

        while (bar.length () < leftOffset - aBar.length ())
          bar += " ";

        bar += Text::colorize (Text::black, Text::on_red,    aBar);
        bar += Text::colorize (Text::black, Text::on_green,  cBar);
        bar += Text::colorize (Text::black, Text::on_yellow, dBar);
      }
      else
      {
        std::string aBar = ""; while (aBar.length () < addedBar)     aBar += "+";
        std::string cBar = ""; while (cBar.length () < completedBar) cBar += "X";
        std::string dBar = ""; while (dBar.length () < deletedBar)   dBar += "-";

        while (bar.length () < leftOffset - aBar.length ())
          bar += " ";

        bar += aBar + cBar + dBar;
      }

      table.addCell (row, 2, bar);
    }
  }

  if (table.rowCount ())
  {
    out << optionalBlankLine (conf)
        << table.render ()
        << std::endl;

    if (conf.get ("color", true))
      out << "Legend: "
          << Text::colorize (Text::black, Text::on_red, "added")
          << ", "
          << Text::colorize (Text::black, Text::on_green, "completed")
          << ", "
          << Text::colorize (Text::black, Text::on_yellow, "deleted")
          << optionalBlankLine (conf)
          << std::endl;
    else
      out << "Legend: + added, X completed, - deleted" << std::endl;
  }
  else
<<<<<<< HEAD
    std::cout << "No tasks." << std::endl;
=======
    out << "No tasks." << std::endl;

  return out.str ();
>>>>>>> ce42ae96
}

////////////////////////////////////////////////////////////////////////////////
std::string renderMonths (
  int firstMonth,
  int firstYear,
  const Date& today,
  std::vector <T>& all,
  Config& conf)
{
  Table table;
  table.setDateFormat (conf.get ("dateformat", "m/d/Y"));
  int monthsPerLine = (conf.get ("monthsperline", 1));

  // Build table for the number of months to be displayed.
  for (int i = 0 ; i < (monthsPerLine * 8); i += 8)
  {
    table.addColumn (" ");
    table.addColumn ("Su");
    table.addColumn ("Mo");
    table.addColumn ("Tu");
    table.addColumn ("We");
    table.addColumn ("Th");
    table.addColumn ("Fr");
    table.addColumn ("Sa");

    if (conf.get ("color", true))
    {
      table.setColumnUnderline (i + 1);
      table.setColumnUnderline (i + 2);
      table.setColumnUnderline (i + 3);
      table.setColumnUnderline (i + 4);
      table.setColumnUnderline (i + 5);
      table.setColumnUnderline (i + 6);
      table.setColumnUnderline (i + 7);
    }
    else
      table.setTableDashedUnderline ();

    table.setColumnJustification (i + 0, Table::right);
    table.setColumnJustification (i + 1, Table::right);
    table.setColumnJustification (i + 2, Table::right);
    table.setColumnJustification (i + 3, Table::right);
    table.setColumnJustification (i + 4, Table::right);
    table.setColumnJustification (i + 5, Table::right);
    table.setColumnJustification (i + 6, Table::right);
    table.setColumnJustification (i + 7, Table::right);
  }

  // At most, we need 6 rows.
  table.addRow ();
  table.addRow ();
  table.addRow ();
  table.addRow ();
  table.addRow ();
  table.addRow ();

  // Set number of days per month, months to render, and years to render.
  std::vector<int> years;
  std::vector<int> months;
  std::vector<int> daysInMonth;
  int thisYear = firstYear;
  int thisMonth = firstMonth;
  for (int i = 0 ; i < monthsPerLine ; i++)
  {
    if (thisMonth < 13)
    {
      years.push_back (thisYear);
    }
    else
    {
      thisMonth -= 12;
      years.push_back (++thisYear);
    }
    months.push_back (thisMonth);
    daysInMonth.push_back (Date::daysInMonth (thisMonth++, thisYear));
  }

  int row = 0;

  // Loop through months to be added on this line.
  for (int c = 0; c < monthsPerLine ; c++)
  {
    // Reset row counter for subsequent months
    if (c != 0)
      row = 0;

    // Loop through days in month and add to table.
    for (int d = 1; d <= daysInMonth.at (c); ++d)
    {
      Date temp (months.at (c), d, years.at (c));
      int dow = temp.dayOfWeek ();
      int thisCol = dow + 1 + (8 * c);

      table.addCell (row, thisCol, d);

      if (conf.get ("color", true)         &&
          today.day ()   == d              &&
          today.month () == months.at (c)  &&
          today.year ()  == years.at (c))
        table.setCellFg (row, thisCol, Text::cyan);

      std::vector <T>::iterator it;
      for (it = all.begin (); it != all.end (); ++it)
      {
        Date due (::atoi (it->getAttribute ("due").c_str ()));

        if (conf.get ("color", true)      &&
            due.day ()   == d             &&
            due.month () == months.at (c) &&
            due.year ()  == years.at (c))
        {
          table.setCellFg (row, thisCol, Text::black);
          table.setCellBg (row, thisCol, due < today ? Text::on_red : Text::on_yellow);
        }
      }

      // Check for end of week, and...
      if (dow == 6 && d < daysInMonth.at (c))
        row++;
    }
  }

  return table.render ();
}

////////////////////////////////////////////////////////////////////////////////
std::string handleReportCalendar (TDB& tdb, T& task, Config& conf)
{
  std::stringstream out;

  // Load all the pending tasks.
  std::vector <T> pending;
  tdb.allPendingT (pending);
  handleRecurrence (tdb, pending);
  filter (pending, task);

  // Find the oldest pending due date.
  Date oldest;
  Date newest;
  std::vector <T>::iterator it;
  for (it = pending.begin (); it != pending.end (); ++it)
  {
    if (it->getAttribute ("due") != "")
    {
      Date d (::atoi (it->getAttribute ("due").c_str ()));

      if (d < oldest) oldest = d;
      if (d > newest) newest = d;
    }
  }

  // Iterate from oldest due month, year to newest month, year.
  Date today;
  int mFrom = oldest.month ();
  int yFrom = oldest.year ();

  int mTo = newest.month ();
  int yTo = newest.year ();

  out << std::endl;
  std::string output;

  int monthsPerLine = (conf.get ("monthsperline", 1));

  while (yFrom < yTo || (yFrom == yTo && mFrom <= mTo))
  {
    int nextM = mFrom;
    int nextY = yFrom;

    // Print month headers (cheating on the width settings, yes)
    for (int i = 0 ; i < monthsPerLine ; i++)
    {
      std::string month = Date::monthName (nextM);
      int left = (18 - month.length ()) / 2 + 1;
      int right = 18 - left - month.length ();

      out << std::setw (left) << ' '
          << month
          << ' '
          << nextY
          << std::setw (right) << ' ';

      if (++nextM > 12)
      {
        nextM = 1;
        nextY++;
      }
    }

    out << std::endl
        << optionalBlankLine (conf)
        << renderMonths (mFrom, yFrom, today, pending, conf)
        << std::endl;

    mFrom += monthsPerLine;
    if (mFrom > 12)
    {
      mFrom -= 12;
      ++yFrom;
    }
  }

  out << "Legend: "
      << Text::colorize (Text::cyan, Text::nocolor, "today")
      << ", "
      << Text::colorize (Text::black, Text::on_yellow, "due")
      << ", "
      << Text::colorize (Text::black, Text::on_red, "overdue")
      << "."
      << optionalBlankLine (conf)
      << std::endl;

  return out.str ();
}

////////////////////////////////////////////////////////////////////////////////
std::string handleReportActive (TDB& tdb, T& task, Config& conf)
{
  std::stringstream out;

  // Determine window size, and set table accordingly.
  int width = conf.get ("defaultwidth", 80);
#ifdef HAVE_LIBNCURSES
  if (conf.get ("curses", true))
  {
    WINDOW* w = initscr ();
    width = w->_maxx + 1;
    endwin ();
  }
#endif

  // Get all the tasks.
  std::vector <T> tasks;
  tdb.pendingT (tasks);
  filter (tasks, task);

  initializeColorRules (conf);

  // Create a table for output.
  Table table;
  table.setTableWidth (width);
  table.setDateFormat (conf.get ("dateformat", "m/d/Y"));
  table.addColumn ("ID");
  table.addColumn ("Project");
  table.addColumn ("Pri");
  table.addColumn ("Due");
  table.addColumn ("Description");

  if (conf.get ("color", true))
  {
    table.setColumnUnderline (0);
    table.setColumnUnderline (1);
    table.setColumnUnderline (2);
    table.setColumnUnderline (3);
    table.setColumnUnderline (4);
  }
  else
    table.setTableDashedUnderline ();

  table.setColumnWidth (0, Table::minimum);
  table.setColumnWidth (1, Table::minimum);
  table.setColumnWidth (2, Table::minimum);
  table.setColumnWidth (3, Table::minimum);
  table.setColumnWidth (4, Table::flexible);

  table.setColumnJustification (0, Table::right);
  table.setColumnJustification (3, Table::right);

  table.sortOn (3, Table::ascendingDate);
  table.sortOn (2, Table::descendingPriority);
  table.sortOn (1, Table::ascendingCharacter);

  // Iterate over each task, and apply selection criteria.
  for (unsigned int i = 0; i < tasks.size (); ++i)
  {
    T refTask (tasks[i]);
    if (refTask.getAttribute ("start") != "")
    {
      Date now;
      bool imminent = false;
      bool overdue = false;
      std::string due = refTask.getAttribute ("due");
      if (due.length ())
      {
        switch (getDueState (due))
        {
        case 2: overdue = true;  break;
        case 1: imminent = true; break;
        case 0:
        default:                 break;
        }

        Date dt (::atoi (due.c_str ()));
        due = dt.toString (conf.get ("dateformat", "m/d/Y"));
      }

      // All criteria match, so add refTask to the output table.
      int row = table.addRow ();
      table.addCell (row, 0, refTask.getId ());
      table.addCell (row, 1, refTask.getAttribute ("project"));
      table.addCell (row, 2, refTask.getAttribute ("priority"));
      table.addCell (row, 3, due);
      table.addCell (row, 4, refTask.getDescription ());

      if (conf.get ("color", true))
      {
        Text::color fg = Text::colorCode (refTask.getAttribute ("fg"));
        Text::color bg = Text::colorCode (refTask.getAttribute ("bg"));
        autoColorize (refTask, fg, bg);
        table.setRowFg (row, fg);
        table.setRowBg (row, bg);

        if (fg == Text::nocolor)
        {
          if (overdue)
            table.setCellFg (row, 3, Text::red);
          else if (imminent)
            table.setCellFg (row, 3, Text::yellow);
        }
      }
    }
  }

  if (table.rowCount ())
    out << optionalBlankLine (conf)
        << table.render ()
        << optionalBlankLine (conf)
        << table.rowCount ()
        << (table.rowCount () == 1 ? " task" : " tasks")
        << std::endl;
  else
    out << "No active tasks." << std::endl;

  return out.str ();
}

////////////////////////////////////////////////////////////////////////////////
std::string handleReportOverdue (TDB& tdb, T& task, Config& conf)
{
  std::stringstream out;

  // Determine window size, and set table accordingly.
  int width = conf.get ("defaultwidth", 80);
#ifdef HAVE_LIBNCURSES
  if (conf.get ("curses", true))
  {
    WINDOW* w = initscr ();
    width = w->_maxx + 1;
    endwin ();
  }
#endif

  // Get all the tasks.
  std::vector <T> tasks;
  tdb.pendingT (tasks);
  filter (tasks, task);

  initializeColorRules (conf);

  // Create a table for output.
  Table table;
  table.setTableWidth (width);
  table.setDateFormat (conf.get ("dateformat", "m/d/Y"));
  table.addColumn ("ID");
  table.addColumn ("Project");
  table.addColumn ("Pri");
  table.addColumn ("Due");
  table.addColumn ("Description");

  if (conf.get ("color", true))
  {
    table.setColumnUnderline (0);
    table.setColumnUnderline (1);
    table.setColumnUnderline (2);
    table.setColumnUnderline (3);
    table.setColumnUnderline (4);
  }
  else
    table.setTableDashedUnderline ();

  table.setColumnWidth (0, Table::minimum);
  table.setColumnWidth (1, Table::minimum);
  table.setColumnWidth (2, Table::minimum);
  table.setColumnWidth (3, Table::minimum);
  table.setColumnWidth (4, Table::flexible);

  table.setColumnJustification (0, Table::right);
  table.setColumnJustification (3, Table::right);

  table.sortOn (3, Table::ascendingDate);
  table.sortOn (2, Table::descendingPriority);
  table.sortOn (1, Table::ascendingCharacter);

  Date now;

  // Iterate over each task, and apply selection criteria.
  for (unsigned int i = 0; i < tasks.size (); ++i)
  {
    T refTask (tasks[i]);
    std::string due;
    if ((due = refTask.getAttribute ("due")) != "")
    {
      if (due.length ())
      {
        Date dt (::atoi (due.c_str ()));
        due = dt.toString (conf.get ("dateformat", "m/d/Y"));

        // If overdue.
        if (dt < now)
        {
          // All criteria match, so add refTask to the output table.
          int row = table.addRow ();
          table.addCell (row, 0, refTask.getId ());
          table.addCell (row, 1, refTask.getAttribute ("project"));
          table.addCell (row, 2, refTask.getAttribute ("priority"));
          table.addCell (row, 3, due);
          table.addCell (row, 4, refTask.getDescription ());

          if (conf.get ("color", true))
          {
            Text::color fg = Text::colorCode (refTask.getAttribute ("fg"));
            Text::color bg = Text::colorCode (refTask.getAttribute ("bg"));
            autoColorize (refTask, fg, bg);
            table.setRowFg (row, fg);
            table.setRowBg (row, bg);

            if (fg == Text::nocolor)
              table.setCellFg (row, 3, Text::red);
          }
        }
      }
    }
  }

  if (table.rowCount ())
    out << optionalBlankLine (conf)
        << table.render ()
        << optionalBlankLine (conf)
        << table.rowCount ()
        << (table.rowCount () == 1 ? " task" : " tasks")
        << std::endl;
  else
    out << "No overdue tasks." << std::endl;

  return out.str ();
}

////////////////////////////////////////////////////////////////////////////////
// Successively apply filters based on the task object built from the command
// line.  Tasks that match all the specified criteria are listed.
std::string handleReportOldest (TDB& tdb, T& task, Config& conf)
{
  std::stringstream out;

  // Determine window size, and set table accordingly.
  int width = conf.get ("defaultwidth", 80);
#ifdef HAVE_LIBNCURSES
  if (conf.get ("curses", true))
  {
    WINDOW* w = initscr ();
    width = w->_maxx + 1;
    endwin ();
  }
#endif

  // Get the pending tasks.
  std::vector <T> tasks;
  tdb.allPendingT (tasks);
  handleRecurrence (tdb, tasks);
  filter (tasks, task);

  initializeColorRules (conf);

  bool showAge = conf.get ("showage", true);
  unsigned int quantity = conf.get ("oldest", 10);

  // Create a table for output.
  Table table;
  table.setTableWidth (width);
  table.addColumn ("ID");
  table.addColumn ("Project");
  table.addColumn ("Pri");
  table.addColumn ("Due");
  table.addColumn ("Active");
  if (showAge) table.addColumn ("Age");
  table.addColumn ("Description");

  if (conf.get ("color", true))
  {
    table.setColumnUnderline (0);
    table.setColumnUnderline (1);
    table.setColumnUnderline (2);
    table.setColumnUnderline (3);
    table.setColumnUnderline (4);
    table.setColumnUnderline (5);
    if (showAge) table.setColumnUnderline (6);
  }
  else
    table.setTableDashedUnderline ();

  table.setColumnWidth (0, Table::minimum);
  table.setColumnWidth (1, Table::minimum);
  table.setColumnWidth (2, Table::minimum);
  table.setColumnWidth (3, Table::minimum);
  table.setColumnWidth (4, Table::minimum);
  if (showAge) table.setColumnWidth (5, Table::minimum);
  table.setColumnWidth ((showAge ? 6 : 5), Table::flexible);

  table.setColumnJustification (0, Table::right);
  table.setColumnJustification (3, Table::right);
  if (showAge) table.setColumnJustification (5, Table::right);

  table.sortOn (3, Table::ascendingDate);
  table.sortOn (2, Table::descendingPriority);
  table.sortOn (1, Table::ascendingCharacter);

  table.setDateFormat (conf.get ("dateformat", "m/d/Y"));

  for (unsigned int i = 0; i < min (quantity, tasks.size ()); ++i)
  {
    T refTask (tasks[i]);
    Date now;

    // Now format the matching task.
    bool imminent = false;
    bool overdue = false;
    std::string due = refTask.getAttribute ("due");
    if (due.length ())
    {
      switch (getDueState (due))
      {
      case 2: overdue = true;  break;
      case 1: imminent = true; break;
      case 0:
      default:                 break;
      }

      Date dt (::atoi (due.c_str ()));
      due = dt.toString (conf.get ("dateformat", "m/d/Y"));
    }

    std::string active;
    if (refTask.getAttribute ("start") != "")
      active = "*";

    std::string age;
    std::string created = refTask.getAttribute ("entry");
    if (created.length ())
    {
      Date dt (::atoi (created.c_str ()));
      formatTimeDeltaDays (age, (time_t) (now - dt));
    }

    // All criteria match, so add refTask to the output table.
    int row = table.addRow ();
    table.addCell (row, 0, refTask.getId ());
    table.addCell (row, 1, refTask.getAttribute ("project"));
    table.addCell (row, 2, refTask.getAttribute ("priority"));
    table.addCell (row, 3, due);
    table.addCell (row, 4, active);
    if (showAge) table.addCell (row, 5, age);
    table.addCell (row, (showAge ? 6 : 5), refTask.getDescription ());

    if (conf.get ("color", true))
    {
      Text::color fg = Text::colorCode (refTask.getAttribute ("fg"));
      Text::color bg = Text::colorCode (refTask.getAttribute ("bg"));
      autoColorize (refTask, fg, bg);
      table.setRowFg (row, fg);
      table.setRowBg (row, bg);

      if (fg == Text::nocolor)
      {
        if (overdue)
          table.setCellFg (row, 3, Text::red);
        else if (imminent)
          table.setCellFg (row, 3, Text::yellow);
      }
    }
  }

  if (table.rowCount ())
    out << optionalBlankLine (conf)
        << table.render ()
        << optionalBlankLine (conf)
        << table.rowCount ()
        << (table.rowCount () == 1 ? " task" : " tasks")
        << std::endl;
  else
    out << "No matches."
        << std::endl;

  return out.str ();
}

////////////////////////////////////////////////////////////////////////////////
// Successively apply filters based on the task object built from the command
// line.  Tasks that match all the specified criteria are listed.
std::string handleReportNewest (TDB& tdb, T& task, Config& conf)
{
  std::stringstream out;

  // Determine window size, and set table accordingly.
  int width = conf.get ("defaultwidth", 80);
#ifdef HAVE_LIBNCURSES
  if (conf.get ("curses", true))
  {
    WINDOW* w = initscr ();
    width = w->_maxx + 1;
    endwin ();
  }
#endif

  // Get the pending tasks.
  std::vector <T> tasks;
  tdb.allPendingT (tasks);
  handleRecurrence (tdb, tasks);
  filter (tasks, task);

  initializeColorRules (conf);

  bool showAge = conf.get ("showage", true);
  int quantity = conf.get ("newest", 10);

  // Create a table for output.
  Table table;
  table.setTableWidth (width);
  table.addColumn ("ID");
  table.addColumn ("Project");
  table.addColumn ("Pri");
  table.addColumn ("Due");
  table.addColumn ("Active");
  if (showAge) table.addColumn ("Age");
  table.addColumn ("Description");

  if (conf.get ("color", true))
  {
    table.setColumnUnderline (0);
    table.setColumnUnderline (1);
    table.setColumnUnderline (2);
    table.setColumnUnderline (3);
    table.setColumnUnderline (4);
    table.setColumnUnderline (5);
    if (showAge) table.setColumnUnderline (6);
  }
  else
    table.setTableDashedUnderline ();

  table.setColumnWidth (0, Table::minimum);
  table.setColumnWidth (1, Table::minimum);
  table.setColumnWidth (2, Table::minimum);
  table.setColumnWidth (3, Table::minimum);
  table.setColumnWidth (4, Table::minimum);
  if (showAge) table.setColumnWidth (5, Table::minimum);
  table.setColumnWidth ((showAge ? 6 : 5), Table::flexible);

  table.setColumnJustification (0, Table::right);
  table.setColumnJustification (3, Table::right);
  if (showAge) table.setColumnJustification (5, Table::right);

  table.sortOn (3, Table::ascendingDate);
  table.sortOn (2, Table::descendingPriority);
  table.sortOn (1, Table::ascendingCharacter);

  table.setDateFormat (conf.get ("dateformat", "m/d/Y"));

  int total = tasks.size ();
  for (int i = total - 1; i >= max (0, total - quantity); --i)
  {
    T refTask (tasks[i]);
    Date now;

    // Now format the matching task.
    bool imminent = false;
    bool overdue = false;
    std::string due = refTask.getAttribute ("due");
    if (due.length ())
    {
      switch (getDueState (due))
      {
      case 2: overdue = true;  break;
      case 1: imminent = true; break;
      case 0:
      default:                 break;
      }

      Date dt (::atoi (due.c_str ()));
      due = dt.toString (conf.get ("dateformat", "m/d/Y"));
    }

    std::string active;
    if (refTask.getAttribute ("start") != "")
      active = "*";

    std::string age;
    std::string created = refTask.getAttribute ("entry");
    if (created.length ())
    {
      Date dt (::atoi (created.c_str ()));
      formatTimeDeltaDays (age, (time_t) (now - dt));
    }

    // All criteria match, so add refTask to the output table.
    int row = table.addRow ();
    table.addCell (row, 0, refTask.getId ());
    table.addCell (row, 1, refTask.getAttribute ("project"));
    table.addCell (row, 2, refTask.getAttribute ("priority"));
    table.addCell (row, 3, due);
    table.addCell (row, 4, active);
    if (showAge) table.addCell (row, 5, age);
    table.addCell (row, (showAge ? 6 : 5), refTask.getDescription ());

    if (conf.get ("color", true))
    {
      Text::color fg = Text::colorCode (refTask.getAttribute ("fg"));
      Text::color bg = Text::colorCode (refTask.getAttribute ("bg"));
      autoColorize (refTask, fg, bg);
      table.setRowFg (row, fg);
      table.setRowBg (row, bg);

      if (fg == Text::nocolor)
      {
        if (overdue)
          table.setCellFg (row, 3, Text::red);
        else if (imminent)
          table.setCellFg (row, 3, Text::yellow);
      }
    }
  }

  if (table.rowCount ())
    out << optionalBlankLine (conf)
        << table.render ()
        << optionalBlankLine (conf)
        << table.rowCount ()
        << (table.rowCount () == 1 ? " task" : " tasks")
        << std::endl;
  else
    out << "No matches."
        << std::endl;

  return out.str ();
}


////////////////////////////////////////////////////////////////////////////////
std::string handleReportStats (TDB& tdb, T& task, Config& conf)
{
  std::stringstream out;

  // Get all the tasks.
  std::vector <T> tasks;
  tdb.allT (tasks);
  filter (tasks, task);

  Date now;
  time_t earliest   = time (NULL);
  time_t latest     = 1;
  int totalT        = 0;
  int deletedT      = 0;
  int pendingT      = 0;
  int completedT    = 0;
  int taggedT       = 0;
  int recurringT    = 0;
  float daysPending = 0.0;
  int descLength    = 0;

  std::vector <T>::iterator it;
  for (it = tasks.begin (); it != tasks.end (); ++it)
  {
    ++totalT;
    if (it->getStatus () == T::deleted)   ++deletedT;
    if (it->getStatus () == T::pending)   ++pendingT;
    if (it->getStatus () == T::completed) ++completedT;
    if (it->getStatus () == T::recurring) ++recurringT;

    time_t entry = ::atoi (it->getAttribute ("entry").c_str ());
    if (entry < earliest) earliest = entry;
    if (entry > latest)   latest   = entry;

    if (it->getStatus () == T::completed)
    {
      time_t end = ::atoi (it->getAttribute ("end").c_str ());
      daysPending += (end - entry) / 86400.0;
    }

    if (it->getStatus () == T::pending)
      daysPending += (now - entry) / 86400.0;

    descLength += it->getDescription ().length ();

    std::vector <std::string> tags;
    it->getTags (tags);
    if (tags.size ()) ++taggedT;
  }

  out << "Pending               " << pendingT   << std::endl
      << "Recurring             " << recurringT << std::endl
      << "Completed             " << completedT << std::endl
      << "Deleted               " << deletedT   << std::endl
      << "Total                 " << totalT     << std::endl;

  if (tasks.size ())
  {
    Date e (earliest);
    out << "Oldest task           " << e.toString (conf.get ("dateformat", "m/d/Y")) << std::endl;
    Date l (latest);
    out << "Newest task           " << l.toString (conf.get ("dateformat", "m/d/Y")) << std::endl;
    out << "Task used for         " << formatSeconds (latest - earliest) << std::endl;
  }

  if (totalT)
    out << "Task added every      " << formatSeconds ((latest - earliest) / totalT)     << std::endl;

  if (completedT)
    out << "Task completed every  " << formatSeconds ((latest - earliest) / completedT) << std::endl;

  if (deletedT)
    out << "Task deleted every    " << formatSeconds ((latest - earliest) / deletedT)   << std::endl;

  if (pendingT || completedT)
    out << "Average time pending  "
              << formatSeconds ((int) ((daysPending / (pendingT + completedT)) * 86400))
              << std::endl;

  if (totalT)
  {
    out << "Average desc length   " << (int) (descLength / totalT) << " characters" << std::endl;
    out << "Tasks tagged          " << std::setprecision (3) << (100.0 * taggedT / totalT) << "%" << std::endl;
  }

  return out.str ();
}

////////////////////////////////////////////////////////////////////////////////
void gatherNextTasks (
  const TDB& tdb,
  T& task,
  Config& conf,
  std::vector <T>& pending,
  std::vector <int>& all)
{
  // For counting tasks by project.
  std::map <std::string, int> countByProject;
  std::map <int, bool> matching;

  Date now;

  // How many items per project?  Default 3.
  int limit = conf.get ("next", 3);

  // due:< 1wk, pri:*
  for (unsigned int i = 0; i < pending.size (); ++i)
  {
    if (pending[i].getStatus () == T::pending)
    {
      std::string due = pending[i].getAttribute ("due");
      if (due != "")
      {
        Date d (::atoi (due.c_str ()));
        if (d < now + (7 * 24 * 60 * 60)) // if due:< 1wk
        {
          std::string project = pending[i].getAttribute ("project");
          if (countByProject[project] < limit && matching.find (i) == matching.end ())
          {
            ++countByProject[project];
            matching[i] = true;
          }
        }
      }
    }
  }

  // due:*, pri:H
  for (unsigned int i = 0; i < pending.size (); ++i)
  {
    if (pending[i].getStatus () == T::pending)
    {
      std::string due = pending[i].getAttribute ("due");
      if (due != "")
      {
        std::string priority = pending[i].getAttribute ("priority");
        if (priority == "H")
        {
          std::string project = pending[i].getAttribute ("project");
          if (countByProject[project] < limit && matching.find (i) == matching.end ())
          {
            ++countByProject[project];
            matching[i] = true;
          }
        }
      }
    }
  }

  // pri:H
  for (unsigned int i = 0; i < pending.size (); ++i)
  {
    if (pending[i].getStatus () == T::pending)
    {
      std::string priority = pending[i].getAttribute ("priority");
      if (priority == "H")
      {
        std::string project = pending[i].getAttribute ("project");
        if (countByProject[project] < limit && matching.find (i) == matching.end ())
        {
          ++countByProject[project];
          matching[i] = true;
        }
      }
    }
  }

  // due:*, pri:M
  for (unsigned int i = 0; i < pending.size (); ++i)
  {
    if (pending[i].getStatus () == T::pending)
    {
      std::string due = pending[i].getAttribute ("due");
      if (due != "")
      {
        std::string priority = pending[i].getAttribute ("priority");
        if (priority == "M")
        {
          std::string project = pending[i].getAttribute ("project");
          if (countByProject[project] < limit && matching.find (i) == matching.end ())
          {
            ++countByProject[project];
            matching[i] = true;
          }
        }
      }
    }
  }

  // pri:M
  for (unsigned int i = 0; i < pending.size (); ++i)
  {
    if (pending[i].getStatus () == T::pending)
    {
      std::string priority = pending[i].getAttribute ("priority");
      if (priority == "M")
      {
        std::string project = pending[i].getAttribute ("project");
        if (countByProject[project] < limit && matching.find (i) == matching.end ())
        {
          ++countByProject[project];
          matching[i] = true;
        }
      }
    }
  }

  // due:*, pri:L
  for (unsigned int i = 0; i < pending.size (); ++i)
  {
    if (pending[i].getStatus () == T::pending)
    {
      std::string due = pending[i].getAttribute ("due");
      if (due != "")
      {
        std::string priority = pending[i].getAttribute ("priority");
        if (priority == "L")
        {
          std::string project = pending[i].getAttribute ("project");
          if (countByProject[project] < limit && matching.find (i) == matching.end ())
          {
            ++countByProject[project];
            matching[i] = true;
          }
        }
      }
    }
  }

  // pri:L
  for (unsigned int i = 0; i < pending.size (); ++i)
  {
    if (pending[i].getStatus () == T::pending)
    {
      std::string priority = pending[i].getAttribute ("priority");
      if (priority == "L")
      {
        std::string project = pending[i].getAttribute ("project");
        if (countByProject[project] < limit && matching.find (i) == matching.end ())
        {
          ++countByProject[project];
          matching[i] = true;
        }
      }
    }
  }

  // due:, pri:
  for (unsigned int i = 0; i < pending.size (); ++i)
  {
    if (pending[i].getStatus () == T::pending)
    {
      std::string due = pending[i].getAttribute ("due");
      if (due == "")
      {
        std::string priority = pending[i].getAttribute ("priority");
        if (priority == "")
        {
          std::string project = pending[i].getAttribute ("project");
          if (countByProject[project] < limit && matching.find (i) == matching.end ())
          {
            ++countByProject[project];
            matching[i] = true;
          }
        }
      }
    }
  }

  // Convert map to vector.
  foreach (i, matching)
    all.push_back (i->first);
}

////////////////////////////////////////////////////////////////////////////////<|MERGE_RESOLUTION|>--- conflicted
+++ resolved
@@ -1625,13 +1625,9 @@
       out << "Legend: + added, X completed, - deleted" << std::endl;
   }
   else
-<<<<<<< HEAD
-    std::cout << "No tasks." << std::endl;
-=======
     out << "No tasks." << std::endl;
 
   return out.str ();
->>>>>>> ce42ae96
 }
 
 ////////////////////////////////////////////////////////////////////////////////
