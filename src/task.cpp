////////////////////////////////////////////////////////////////////////////////
// task - a command line task list manager.
//
// Copyright 2006 - 2008, Paul Beckingham.
// All rights reserved.
//
// This program is free software; you can redistribute it and/or modify it under
// the terms of the GNU General Public License as published by the Free Software
// Foundation; either version 2 of the License, or (at your option) any later
// version.
//
// This program is distributed in the hope that it will be useful, but WITHOUT
// ANY WARRANTY; without even the implied warranty of MERCHANTABILITY or FITNESS
// FOR A PARTICULAR PURPOSE.  See the GNU General Public License for more
// details.
//
// You should have received a copy of the GNU General Public License along with
// this program; if not, write to the
//
//     Free Software Foundation, Inc.,
//     51 Franklin Street, Fifth Floor,
//     Boston, MA
//     02110-1301
//     USA
//
////////////////////////////////////////////////////////////////////////////////
#include <iostream>
#include <iomanip>
#include <fstream>
#include <sys/types.h>
#include <stdio.h>
#include <string.h>
#include <unistd.h>
#include <stdlib.h>
#include <pwd.h>
#include <time.h>

#include "Config.h"
#include "Date.h"
#include "Table.h"
#include "TDB.h"
#include "T.h"
#include "task.h"

#ifdef HAVE_LIBNCURSES
#include <ncurses.h>
#endif

////////////////////////////////////////////////////////////////////////////////
// Globals for exclusive use by callback function.
static TDB*    gTdb  = NULL;
static Config* gConf = NULL;

////////////////////////////////////////////////////////////////////////////////
static void shortUsage (Config& conf)
{
  Table table;
  int width = conf.get ("defaultwidth", 80);
#ifdef HAVE_LIBNCURSES
  if (conf.get ("curses", true))
  {
    WINDOW* w = initscr ();
    width = w->_maxx + 1;
    endwin ();
  }
#endif

  table.addColumn (" ");
  table.addColumn (" ");
  table.addColumn (" ");

  table.setColumnJustification (0, Table::left);
  table.setColumnJustification (1, Table::left);
  table.setColumnJustification (2, Table::left);

  table.setColumnWidth (0, Table::minimum);
  table.setColumnWidth (1, Table::minimum);
  table.setColumnWidth (2, Table::flexible);
  table.setTableWidth (width);
  table.setDateFormat (conf.get ("dateformat", "m/d/Y"));

  int row = table.addRow ();
  table.addCell (row, 0, "Usage:");
  table.addCell (row, 1, "task");

  row = table.addRow ();
  table.addCell (row, 1, "task add [tags] [attrs] desc...");
  table.addCell (row, 2, "Adds a new task");

  row = table.addRow ();
  table.addCell (row, 1, "task list [tags] [attrs] desc...");
  table.addCell (row, 2, "Lists all tasks matching the specified criteria");

  row = table.addRow ();
  table.addCell (row, 1, "task long [tags] [attrs] desc...");
  table.addCell (row, 2, "Lists all task, all data, matching the specified criteria");

  row = table.addRow ();
  table.addCell (row, 1, "task ls [tags] [attrs] desc...");
  table.addCell (row, 2, "Minimal listing of all tasks matching the specified criteria");

  row = table.addRow ();
  table.addCell (row, 1, "task completed [tags] [attrs] desc...");
  table.addCell (row, 2, "Chronological listing of all completed tasks matching the specified criteria");

  row = table.addRow ();
  table.addCell (row, 1, "task ID [tags] [attrs] [desc...]");
  table.addCell (row, 2, "Modifies the existing task with provided arguments");

  row = table.addRow ();
  table.addCell (row, 1, "task ID /from/to/");
  table.addCell (row, 2, "Perform the substitution on the desc, for fixing mistakes");

  row = table.addRow ();
  table.addCell (row, 1, "task delete ID");
  table.addCell (row, 2, "Deletes the specified task");

  row = table.addRow ();
  table.addCell (row, 1, "task undelete ID");
  table.addCell (row, 2, "Undeletes the specified task, provided a report has not yet been run");

  row = table.addRow ();
  table.addCell (row, 1, "task info ID");
  table.addCell (row, 2, "Shows all data, metadata for specified task");

  row = table.addRow ();
  table.addCell (row, 1, "task start ID");
  table.addCell (row, 2, "Marks specified task as started");

  row = table.addRow ();
  table.addCell (row, 1, "task stop ID");
  table.addCell (row, 2, "Removes the 'start' time from a task");

  row = table.addRow ();
  table.addCell (row, 1, "task done ID");
  table.addCell (row, 2, "Marks the specified task as completed");

  row = table.addRow ();
  table.addCell (row, 1, "task undo ID");
  table.addCell (row, 2, "Marks the specified done task as pending, provided a report has not yet been run");

  row = table.addRow ();
  table.addCell (row, 1, "task projects");
  table.addCell (row, 2, "Shows a list of all project names used, and how many tasks are in each");

  row = table.addRow ();
  table.addCell (row, 1, "task tags");
  table.addCell (row, 2, "Shows a list of all tags used");

  row = table.addRow ();
  table.addCell (row, 1, "task summary");
  table.addCell (row, 2, "Shows a report of task status by project");

  row = table.addRow ();
  table.addCell (row, 1, "task history");
  table.addCell (row, 2, "Shows a report of task history, by month");

  row = table.addRow ();
  table.addCell (row, 1, "task ghistory");
  table.addCell (row, 2, "Shows a graphical report of task history, by month");

  row = table.addRow ();
  table.addCell (row, 1, "task next");
  table.addCell (row, 2, "Shows the most important tasks for each project");

  row = table.addRow ();
  table.addCell (row, 1, "task calendar");
  table.addCell (row, 2, "Shows a monthly calendar, with due tasks marked");

  row = table.addRow ();
  table.addCell (row, 1, "task active");
  table.addCell (row, 2, "Shows all task that are started, but not completed");

  row = table.addRow ();
  table.addCell (row, 1, "task overdue");
  table.addCell (row, 2, "Shows all incomplete tasks that are beyond their due date");

  row = table.addRow ();
  table.addCell (row, 1, "task oldest");
  table.addCell (row, 2, "Shows the oldest tasks");

  row = table.addRow ();
  table.addCell (row, 1, "task newest");
  table.addCell (row, 2, "Shows the newest tasks");

  row = table.addRow ();
  table.addCell (row, 1, "task stats");
  table.addCell (row, 2, "Shows task database statistics");

  row = table.addRow ();
  table.addCell (row, 1, "task export");
  table.addCell (row, 2, "Exports all tasks as a CSV file");

  row = table.addRow ();
  table.addCell (row, 1, "task color");
  table.addCell (row, 2, "Displays all possible colors");

  row = table.addRow ();
  table.addCell (row, 1, "task version");
  table.addCell (row, 2, "Shows the task version number");

  row = table.addRow ();
  table.addCell (row, 1, "task help");
  table.addCell (row, 2, "Shows the long usage text");

  std::cout << table.render ()
            << std::endl
            << "See http://www.beckingham.net/task.html for the latest releases and a full tutorial."
            << std::endl
            << std::endl;
}

////////////////////////////////////////////////////////////////////////////////
static void longUsage (Config& conf)
{
  shortUsage (conf);

  std::cout
    << "ID is the numeric identifier displayed by the 'task list' command" << "\n"
    <<                                                                        "\n"
    << "Tags are arbitrary words, any quantity:"                           << "\n"
    << "  +tag               The + means add the tag"                      << "\n"
    << "  -tag               The - means remove the tag"                   << "\n"
    <<                                                                        "\n"
    << "Attributes are:"                                                   << "\n"
    << "  project:           Project name"                                 << "\n"
    << "  priority:          Priority"                                     << "\n"
    << "  due:               Due date"                                     << "\n"
    << "  recur:             Recurrence frequency"                         << "\n"
    << "  until:             Recurrence end date"                          << "\n"
    << "  fg:                Foreground color"                             << "\n"
    << "  bg:                Background color"                             << "\n"
    << "  rc:                Alternate .taskrc file"                       << "\n"
    <<                                                                        "\n"
    << "Any command or attribute name may be abbreviated if still unique:" << "\n"
    << "  task list project:Home"                                          << "\n"
    << "  task li       pro:Home"                                          << "\n"
    <<                                                                        "\n"
    << "Some task descriptions need to be escaped because of the shell:"   << "\n"
    << "  task add \"quoted ' quote\""                                     << "\n"
    << "  task add escaped \\' quote"                                      << "\n"
    <<                                                                        "\n"
    << "Many characters have special meaning to the shell, including:"     << "\n"
    << "  $ ! ' \" ( ) ; \\ ` * ? { } [ ] < > | & % # ~"                   << "\n"
    << std::endl;
}

////////////////////////////////////////////////////////////////////////////////
void loadConfFile (int argc, char** argv, Config& conf)
{
  for (int i = 1; i < argc; ++i)
  {
    if (! strncmp (argv[i], "rc:", 3))
    {
      if (! access (&(argv[i][3]), F_OK))
      {
        std::string file = &(argv[i][3]);
        conf.load (file);
        return;
      }
      else
        throw std::string ("Could not read configuration file '") + &(argv[i][3]) + "'";
    }
  }

  struct passwd* pw = getpwuid (getuid ());
  if (!pw)
    throw std::string ("Could not read home directory from passwd file.");

  std::string file = pw->pw_dir;
  conf.createDefault (file);
}

////////////////////////////////////////////////////////////////////////////////
int main (int argc, char** argv)
{
// TODO Find out what this is, and either promote it to live code, or remove it.
//  std::set_terminate (__gnu_cxx::__verbose_terminate_handler);

  // Set up randomness.
#ifdef HAVE_SRANDOM
  srandom (time (NULL));
#else
  srand (time (NULL));
#endif

  try
  {
    // Load the config file from the home directory.  If the file cannot be
    // found, offer to create a sample one.
    Config conf;
    gConf = &conf;
    loadConfFile (argc, argv, conf);

    // When redirecting output to a file, do not use color, curses.
    if (!isatty (fileno (stdout)))
    {
      conf.set ("curses", "off");
      conf.set ("color",  "off");
    }

    TDB tdb;
    gTdb = &tdb;
    std::string dataLocation = expandPath (conf.get ("data.location"));
    tdb.dataDirectory (dataLocation);

    // Set up TDB callback.
    std::string shadowFile = expandPath (conf.get ("shadow.file"));
    if (shadowFile != "")
    {
      if (shadowFile == dataLocation + "/pending.data")
        throw std::string ("Configuration variable 'shadow.file' is set to "
                           "overwrite your pending tasks.  Please change it.");

      if (shadowFile == dataLocation + "/completed.data")
        throw std::string ("Configuration variable 'shadow.file' is set to "
                           "overwrite your completed tasks.  Please change it.");

      tdb.onChange (&onChangeCallback);
    }

    std::cout << runTaskCommand (argc, argv, tdb, conf);
  }

  catch (std::string& error)
  {
    std::cerr << error << std::endl;
    return -1;
  }

  catch (...)
  {
    std::cerr << "Unknown error." << std::endl;
    return -2;
  }

  return 0;
}

////////////////////////////////////////////////////////////////////////////////
void nag (TDB& tdb, T& task, Config& conf)
{
  std::string nagMessage = conf.get ("nag", std::string (""));
  if (nagMessage != "")
  {
    // Load all pending.
    std::vector <T> pending;
    tdb.allPendingT (pending);

    // Restrict to matching subset.
    std::vector <int> matching;
    gatherNextTasks (tdb, task, conf, pending, matching);

    foreach (i, matching)
      if (pending[*i].getId () == task.getId ())
        return;

    std::cout << nagMessage << std::endl;
  }
}

////////////////////////////////////////////////////////////////////////////////
// Determines whether a task is overdue.  Returns
//   0 = not due at all
//   1 = imminent
//   2 = overdue
int getDueState (const std::string& due)
{
  if (due.length ())
  {
    Date dt (::atoi (due.c_str ()));

    // rightNow is the current date + time.
    Date rightNow;

    // By performing this conversion, today is set up as the same date, but
    // midnight.
    Date today (rightNow.month (), rightNow.day (), rightNow.year ());

    if (dt < today)
      return 2;

    Date nextweek = today + 7 * 86400;
    if (dt < nextweek)
      return 1;
  }

  return 0;
}

////////////////////////////////////////////////////////////////////////////////
// Scans all tasks, and for any recurring tasks, determines whether any new
// child tasks need to be generated to fill gaps.
void handleRecurrence (TDB& tdb, std::vector <T>& tasks)
{
  std::vector <T> modified;

  // Look at all tasks and find any recurring ones.
  foreach (t, tasks)
  {
    if (t->getStatus () == T::recurring)
    {
      // Generate a list of due dates for this recurring task, regardless of
      // the mask.
      std::vector <Date> due;
      if (!generateDueDates (*t, due))
      {
        std::cout << "Task "
                  << t->getUUID ()
                  << " ("
                  << trim (t->getDescription ())
                  << ") is past its 'until' date, and has be deleted" << std::endl;
        tdb.deleteT (*t);
        continue;
      }

      // Get the mask from the parent task.
      std::string mask = t->getAttribute ("mask");

      // Iterate over the due dates, and check each against the mask.
      bool changed = false;
      unsigned int i = 0;
      foreach (d, due)
      {
        if (mask.length () <= i)
        {
          mask += '-';
          changed = true;

          T rec (*t);                                 // Clone the parent.
          rec.setId (tdb.nextId ());                  // Assign a unique id.
          rec.setUUID (uuid ());                      // New UUID.
          rec.setStatus (T::pending);                 // Shiny.
          rec.setAttribute ("parent", t->getUUID ()); // Remember mom.

          char dueDate[16];
          sprintf (dueDate, "%u", (unsigned int) d->toEpoch ());
          rec.setAttribute ("due", dueDate);          // Store generated due date.

          char indexMask[12];
          sprintf (indexMask, "%u", (unsigned int) i);
          rec.setAttribute ("imask", indexMask);      // Store index into mask.

          // Add the new task to the vector, for immediate use.
          modified.push_back (rec);

          // Add the new task to the DB.
          tdb.addT (rec);
        }

        ++i;
      }

      // Only modify the parent if necessary.
      if (changed)
      {
        t->setAttribute ("mask", mask);
        tdb.modifyT (*t);
      }
    }
    else
      modified.push_back (*t);
  }

  tasks = modified;
}

////////////////////////////////////////////////////////////////////////////////
// Determine a start date (due), an optional end date (until), and an increment
// period (recur).  Then generate a set of corresponding dates.
//
// Returns false if the parent recurring task is depleted.
bool generateDueDates (T& parent, std::vector <Date>& allDue)
{
  // Determine due date, recur period and until date.
  Date due (atoi (parent.getAttribute ("due").c_str ()));
  std::string recur = parent.getAttribute ("recur");

  bool specificEnd = false;
  Date until;
  if (parent.getAttribute ("until") != "")
  {
    until = Date (atoi (parent.getAttribute ("until").c_str ()));
    specificEnd = true;
  }

  Date now;
  for (Date i = due; ; i = getNextRecurrence (i, recur))
  {
    allDue.push_back (i);

    if (specificEnd && i > until)
    {
      // If i > until, it means there are no more tasks to generate, and if the
      // parent mask contains all + or X, then there never will be another task
      // to generate, and this parent task may be safely reaped.
      std::string mask = parent.getAttribute ("mask");
      if (mask.length () == allDue.size () &&
          mask.find ('-') == std::string::npos)
        return false;

      return true;
    }

    if (i > now)
      return true;
  }

  return true;
}

////////////////////////////////////////////////////////////////////////////////
Date getNextRecurrence (Date& current, std::string& period)
{
  int m = current.month ();
  int d = current.day ();
  int y = current.year ();

  // Some periods are difficult, because they can be vague.
  if (period == "monthly")
  {
    if (++m > 12)
    {
       m -= 12;
       ++y;
    }

    while (! Date::valid (m, d, y))
      --d;

    return Date (m, d, y);
  }

  if (isdigit (period[0]) && period[period.length () - 1] == 'm')
  {
    std::string numeric = period.substr (0, period.length () - 1);
    int increment = atoi (numeric.c_str ());

    m += increment;
    while (m > 12)
    {
       m -= 12;
       ++y;
    }

    while (! Date::valid (m, d, y))
      --d;

    return Date (m, d, y);
  }

  else if (period == "quarterly")
  {
    m += 3;
    if (m > 12)
    {
       m -= 12;
       ++y;
    }

    while (! Date::valid (m, d, y))
      --d;

    return Date (m, d, y);
  }

  else if (isdigit (period[0]) && period[period.length () - 1] == 'q')
  {
    std::string numeric = period.substr (0, period.length () - 1);
    int increment = atoi (numeric.c_str ());

    m += 3 * increment;
    while (m > 12)
    {
       m -= 12;
       ++y;
    }

    while (! Date::valid (m, d, y))
      --d;

    return Date (m, d, y);
  }

  else if (period == "semiannual")
  {
    m += 6;
    if (m > 12)
    {
       m -= 12;
       ++y;
    }

    while (! Date::valid (m, d, y))
      --d;

    return Date (m, d, y);
  }

  else if (period == "bimonthly")
  {
    m += 2;
    if (m > 12)
    {
       m -= 12;
       ++y;
    }

    while (! Date::valid (m, d, y))
      --d;

    return Date (m, d, y);
  }

  else if (period == "biannual"    ||
           period == "biyearly")
  {
    y += 2;

    return Date (m, d, y);
  }

  // If the period is an 'easy' one, add it to current, and we're done.
  int days = convertDuration (period);
  return current + (days * 86400);
}

////////////////////////////////////////////////////////////////////////////////
// When the status of a recurring child task changes, the parent task must
// update it's mask.
void updateRecurrenceMask (
  TDB& tdb,
  std::vector <T>& all,
  T& task)
{
  std::string parent = task.getAttribute ("parent");
  if (parent != "")
  {
    std::vector <T>::iterator it;
    for (it = all.begin (); it != all.end (); ++it)
    {
      if (it->getUUID () == parent)
      {
        unsigned int index = atoi (task.getAttribute ("imask").c_str ());
        std::string mask = it->getAttribute ("mask");
        if (mask.length () > index)
        {
          mask[index] = (task.getStatus () == T::pending)   ? '-'
                      : (task.getStatus () == T::completed) ? '+'
                      : (task.getStatus () == T::deleted)   ? 'X'
                      :                                       '?';

          it->setAttribute ("mask", mask);
          tdb.modifyT (*it);
        }
        else
        {
          std::string mask;
          for (unsigned int i = 0; i < index; ++i)
            mask += "?";

          mask += (task.getStatus () == T::pending)   ? '-'
                : (task.getStatus () == T::completed) ? '+'
                : (task.getStatus () == T::deleted)   ? 'X'
                :                                       '?';
        }

        return;  // No point continuing the loop.
      }
    }
  }
}

////////////////////////////////////////////////////////////////////////////////
// Using gTdb and gConf, generate a report.
void onChangeCallback ()
{
  try
  {
    if (gConf && gTdb)
    {
      // Determine if shadow file is enabled.
      std::string shadowFile = expandPath (gConf->get ("shadow.file"));
      if (shadowFile != "")
      {
        std::string oldCurses = gConf->get ("curses");
        std::string oldColor = gConf->get ("color");
        gConf->set ("curses", "off");
        gConf->set ("color",  "off");

        // Run report.  Use shadow.command, using default.command as a fallback
        // with "list" as a default.
        std::string command = gConf->get ("shadow.command",
                                gConf->get ("default.command", "list"));
        std::vector <std::string> args;
        split (args, command, ' ');
        std::string result = runTaskCommand (args, *gTdb, *gConf);

        std::ofstream out (shadowFile.c_str ());
        if (out.good ())
        {
          out << result;
          out.close ();
        }
        else
          throw std::string ("Could not write file '") + shadowFile + "'";

        gConf->set ("curses", oldCurses);
        gConf->set ("color",  oldColor);
      }
      else
        throw std::string ("No specified shadow file '") + shadowFile + "'.";

      // Optionally display a notification that the shadow file was updated.
      if (gConf->get (std::string ("shadow.notify"), false))
        std::cout << "[Shadow file '" << shadowFile << "' updated]" << std::endl;
    }
    else
      throw std::string ("Internal error (TDB/Config).");
  }

  catch (std::string& error)
  {
    std::cout << error << std::endl;
  }

  catch (...)
  {
    std::cout << "Unknown error." << std::endl;
  }
}

////////////////////////////////////////////////////////////////////////////////
std::string runTaskCommand (
  int argc,
  char** argv,
  TDB& tdb,
  Config& conf,
  bool gc /* = true */)
{
  std::vector <std::string> args;
  for (int i = 1; i < argc; ++i)
    args.push_back (argv[i]);

  return runTaskCommand (args, tdb, conf, gc);
}

////////////////////////////////////////////////////////////////////////////////
std::string runTaskCommand (
  std::vector <std::string>& args,
  TDB& tdb,
  Config& conf,
  bool gc /* = false */)
{
  // If argc == 1 and the default.command configuration variable is set,
  // then use that, otherwise stick with argc/argv.
  std::string defaultCommand = conf.get ("default.command");
  if (args.size () == 0 && defaultCommand != "")
  {
    // Stuff the command line.
    args.clear ();
    split (args, defaultCommand, ' ');
    std::cout << "[task " << defaultCommand << "]" << std::endl;
  }

  std::string command;
  T task;
  parse (args, command, task, conf);

<<<<<<< HEAD
       if (command == "add")                handleAdd            (tdb, task, conf);
  else if (command == "projects")           handleProjects       (tdb, task, conf);
  else if (command == "tags")               handleTags           (tdb, task, conf);
  else if (command == "list")               handleList           (tdb, task, conf);
  else if (command == "info")               handleInfo           (tdb, task, conf);
  else if (command == "undelete")           handleUndelete       (tdb, task, conf);
  else if (command == "long")               handleLongList       (tdb, task, conf);
  else if (command == "ls")                 handleSmallList      (tdb, task, conf);
  else if (command == "colors")             handleColor          (           conf);
  else if (command == "completed")          handleCompleted      (tdb, task, conf);
  else if (command == "delete")             handleDelete         (tdb, task, conf);
  else if (command == "start")              handleStart          (tdb, task, conf);
  else if (command == "stop")               handleStop           (tdb, task, conf);
  else if (command == "done")               handleDone           (tdb, task, conf);
  else if (command == "undo")               handleUndo           (tdb, task, conf);
  else if (command == "export")             handleExport         (tdb, task, conf);
  else if (command == "version")            handleVersion        (           conf);
  else if (command == "summary")            handleReportSummary  (tdb, task, conf);
  else if (command == "next")               handleReportNext     (tdb, task, conf);
  else if (command == "history")            handleReportHistory  (tdb, task, conf);
  else if (command == "ghistory")           handleReportGHistory (tdb, task, conf);
  else if (command == "calendar")           handleReportCalendar (tdb, task, conf);
  else if (command == "active")             handleReportActive   (tdb, task, conf);
  else if (command == "overdue")            handleReportOverdue  (tdb, task, conf);
  else if (command == "oldest")             handleReportOldest   (tdb, task, conf);
  else if (command == "newest")             handleReportNewest   (tdb, task, conf);
  else if (command == "stats")              handleReportStats    (tdb, task, conf);
  else if (command == "" && task.getId ())  handleModify         (tdb, task, conf);
  else if (command == "help")               longUsage (conf);
  else                                      shortUsage (conf);
=======
  std::string out = "";

       if (command == "" && task.getId ())  {                          handleModify         (tdb, task, conf); }
  else if (command == "add")                {                          handleAdd            (tdb, task, conf); }
  else if (command == "done")               {                          handleDone           (tdb, task, conf); }
  else if (command == "export")             {                          handleExport         (tdb, task, conf); }
  else if (command == "projects")           {                    out = handleProjects       (tdb, task, conf); }
  else if (command == "tags")               {                    out = handleTags           (tdb, task, conf); }
  else if (command == "info")               {                    out = handleInfo           (tdb, task, conf); }
  else if (command == "undelete")           {                    out = handleUndelete       (tdb, task, conf); }
  else if (command == "delete")             {                    out = handleDelete         (tdb, task, conf); }
  else if (command == "start")              {                    out = handleStart          (tdb, task, conf); }
  else if (command == "undo")               {                    out = handleUndo           (tdb, task, conf); }
  else if (command == "stats")              {                    out = handleReportStats    (tdb, task, conf); }
  else if (command == "list")               { if (gc) tdb.gc (); out = handleList           (tdb, task, conf); }
  else if (command == "long")               { if (gc) tdb.gc (); out = handleLongList       (tdb, task, conf); }
  else if (command == "ls")                 { if (gc) tdb.gc (); out = handleSmallList      (tdb, task, conf); }
  else if (command == "completed")          { if (gc) tdb.gc (); out = handleCompleted      (tdb, task, conf); }
  else if (command == "summary")            { if (gc) tdb.gc (); out = handleReportSummary  (tdb, task, conf); }
  else if (command == "next")               { if (gc) tdb.gc (); out = handleReportNext     (tdb, task, conf); }
  else if (command == "history")            { if (gc) tdb.gc (); out = handleReportHistory  (tdb, task, conf); }
  else if (command == "ghistory")           { if (gc) tdb.gc (); out = handleReportGHistory (tdb, task, conf); }
  else if (command == "calendar")           { if (gc) tdb.gc (); out = handleReportCalendar (tdb, task, conf); }
  else if (command == "active")             { if (gc) tdb.gc (); out = handleReportActive   (tdb, task, conf); }
  else if (command == "overdue")            { if (gc) tdb.gc (); out = handleReportOverdue  (tdb, task, conf); }
  else if (command == "oldest")             { if (gc) tdb.gc (); out = handleReportOldest   (tdb, task, conf); }
  else if (command == "newest")             { if (gc) tdb.gc (); out = handleReportNewest   (tdb, task, conf); }
  else if (command == "colors")             {                    out = handleColor          (           conf); }
  else if (command == "version")            {                    out = handleVersion        (           conf); }
  else if (command == "help")               {                          longUsage            (           conf); }
  else                                      {                          shortUsage           (           conf); }

  return out;
>>>>>>> ce42ae96
}

////////////////////////////////////////////////////////////////////////////////<|MERGE_RESOLUTION|>--- conflicted
+++ resolved
@@ -767,38 +767,6 @@
   T task;
   parse (args, command, task, conf);
 
-<<<<<<< HEAD
-       if (command == "add")                handleAdd            (tdb, task, conf);
-  else if (command == "projects")           handleProjects       (tdb, task, conf);
-  else if (command == "tags")               handleTags           (tdb, task, conf);
-  else if (command == "list")               handleList           (tdb, task, conf);
-  else if (command == "info")               handleInfo           (tdb, task, conf);
-  else if (command == "undelete")           handleUndelete       (tdb, task, conf);
-  else if (command == "long")               handleLongList       (tdb, task, conf);
-  else if (command == "ls")                 handleSmallList      (tdb, task, conf);
-  else if (command == "colors")             handleColor          (           conf);
-  else if (command == "completed")          handleCompleted      (tdb, task, conf);
-  else if (command == "delete")             handleDelete         (tdb, task, conf);
-  else if (command == "start")              handleStart          (tdb, task, conf);
-  else if (command == "stop")               handleStop           (tdb, task, conf);
-  else if (command == "done")               handleDone           (tdb, task, conf);
-  else if (command == "undo")               handleUndo           (tdb, task, conf);
-  else if (command == "export")             handleExport         (tdb, task, conf);
-  else if (command == "version")            handleVersion        (           conf);
-  else if (command == "summary")            handleReportSummary  (tdb, task, conf);
-  else if (command == "next")               handleReportNext     (tdb, task, conf);
-  else if (command == "history")            handleReportHistory  (tdb, task, conf);
-  else if (command == "ghistory")           handleReportGHistory (tdb, task, conf);
-  else if (command == "calendar")           handleReportCalendar (tdb, task, conf);
-  else if (command == "active")             handleReportActive   (tdb, task, conf);
-  else if (command == "overdue")            handleReportOverdue  (tdb, task, conf);
-  else if (command == "oldest")             handleReportOldest   (tdb, task, conf);
-  else if (command == "newest")             handleReportNewest   (tdb, task, conf);
-  else if (command == "stats")              handleReportStats    (tdb, task, conf);
-  else if (command == "" && task.getId ())  handleModify         (tdb, task, conf);
-  else if (command == "help")               longUsage (conf);
-  else                                      shortUsage (conf);
-=======
   std::string out = "";
 
        if (command == "" && task.getId ())  {                          handleModify         (tdb, task, conf); }
@@ -811,6 +779,7 @@
   else if (command == "undelete")           {                    out = handleUndelete       (tdb, task, conf); }
   else if (command == "delete")             {                    out = handleDelete         (tdb, task, conf); }
   else if (command == "start")              {                    out = handleStart          (tdb, task, conf); }
+  else if (command == "stop")               {                    out = handleStop           (tdb, task, conf); }
   else if (command == "undo")               {                    out = handleUndo           (tdb, task, conf); }
   else if (command == "stats")              {                    out = handleReportStats    (tdb, task, conf); }
   else if (command == "list")               { if (gc) tdb.gc (); out = handleList           (tdb, task, conf); }
@@ -832,7 +801,6 @@
   else                                      {                          shortUsage           (           conf); }
 
   return out;
->>>>>>> ce42ae96
 }
 
 ////////////////////////////////////////////////////////////////////////////////