--- conflicted
+++ resolved
@@ -7,15 +7,9 @@
                      ${TASK_INCLUDE_DIRS})
 
 set (test_SRCS autocomplete.t color.t config.t date.t directory.t dom.t
-<<<<<<< HEAD
                duration.t file.t i18n.t json.t list.t msg.t nibbler.t path.t
-               rx.t t.t t2.t taskmod.t tdb2.t text.t uri.t util.t view.t
-               json_test)
-=======
-               duration.t file.t i18n.t json.t list.t nibbler.t path.t rx.t
-               t.t t2.t taskmod.t tdb2.t text.t uri.t utf8.t util.t view.t
+               rx.t t.t t2.t taskmod.t tdb2.t text.t uri.t utf8.t util.t view.t
                width.t json_test)
->>>>>>> 0fb9a4e9
 
 message ("-- Configuring run_all")
 set (TESTBLOB "*.t")
