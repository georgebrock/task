<!DOCTYPE html PUBLIC "-//W3C//DTD XHTML 1.0 Strict//EN" "http://www.w3.org/TR/xhtml1/DTD/xhtml1-strict.dtd">
<html xmlns="http://www.w3.org/1999/xhtml">
  <head>
    <title>Latest Release</title>
    <meta http-equiv="content-type" content="text/html; charset=utf-8" />
    <link rel="stylesheet" href="task.css" type="text/css" />
  </head>

  <body>
    <div id="container">
      <table>
        <tr>
          <td>
            <div id="toolbar">
              <a href="task.html">Home</a>
              <a href="setup.html">Setup</a>
              <a href="30second.html">30-second Tutorial</a>
              <a href="simple.html">Simple</a>
              <a href="advanced.html">Advanced</a>
              <a href="shell.html">Shell</a>
              <a href="config.html">Configuration</a>
              <a href="color.html">Colors</a>
              <a href="usage.html">Usage</a>
              <a href="recur.html">Recurrence</a>
              <a href="date.html">Date Handling</a>
              <a href="troubleshooting.html">Troubleshooting</a>
              <a href="versions.html">Old Versions</a>
              <a href="links.html">Task on the Web</a>
            </div>

            <div id="content">
              <br />
              <br />
              <br />
              <h1 class="title">Task</h1>
              <p>
                Task is an open source, command-line, TODO list manager.
              </p>

              <p>
                Here you will find information on how to acquire, build, configure,
                use and become proficient with the task program.
              </p>

              <ul>
                <li><a href="setup.html">Quick Setup</a>
                <li><a href="30second.html">30-second Tutorial</a>
                <li><a href="simple.html">Simple Usage</a>
                <li><a href="advanced.html">Advanced Usage</a>
                <li><a href="shell.html">Interacting with the Shell</a>
                <li><a href="config.html">Configuring Task</a>
                <li><a href="color.html">Color</a>
                <li><a href="usage.html">Task Command Usage</a>
                <li><a href="recur.html">Recurring Tasks</a>
                <li><a href="date.html">Date Handling</a>
                <li><a href="troubleshooting.html">Troubleshooting</a>
                <li><a href="versions.html">Old Versions</a>
                <li><a href="filter.html">Filters</a>
                <li><a href="shadow.html">Shadow Files</a>
              </ul>

              <p>
                More documents are being written, and will be added here.
              </p>

              <p>
                Alternatively, watch the
                <a href="http://www.youtube.com/watch?v=D2Kn4DMOVSw">task movie</a>
                which illustrates many of task's features.
              </p>

              <br />
              <h2 class="title">Get the Latest Release</h2>

              <div class="content">
                <table>
                  <tr>
                    <td>Source:</td>
                    <td><a href="http://www.beckingham.net/task-1.5.0.tar.gz">task-1.5.0.tar.gz</a></td>
                  </tr>
                  <tr>
                    <td>Mac OS X 10.5 (Leopard) Intel-only:</td>
                    <td><a href="http://www.beckingham.net/task-1.5.0.pkg">task-1.5.0.pkg</a></td>
                  </tr>
                  <tr>
                    <td>
                      Debian package:
                      (Thanks to <a href="http://blog.rfquerin.org">Richard Querin</a>):
                    </td>
                    <td><a href="http://www.beckingham.net/task_1.5.0-1_i386.deb">task_1.5.0-1_i386.deb</a></td>
                  </tr>
                </table>

<<<<<<< HEAD
                <h4>New in version 1.5.0 (?)</h4>
                <ul>
                  <li>Removed deprecated TUTORIAL file.
                  <li>Removed "usage" command, and support for "command.logging" configuration
                      variable.
                  <li>"task stop" can remove the start time from a started task.
                  <li>"task ghistory" now displays a differently aligned graph, allowing
                      easier comparison by month of tasks added versus completed and deleted.
=======
                <h4>New in version 1.4.3 (11/1/2008)</h4>
                <ul>
                  <li>Fixed misleading task count at bottom of "info" report.
                  <li>Added support for a shadow file that contains a plain text task report,
                      with the "shadow.file" and "shadow.command" configuration variables.
                      The shadow file is automatically updated whenever the task database
                      changes.  Useful for integrating with "Samurize".
                  <li>Task now displays a message whenever a shadow file is updated, if the
                      "shadow.notify" configuration variable is set "on".
                  <li>Fixed bug whereby adding a task with a \n, \r or \f dit not fail properly.
                  <li>Removed "task usage" command.
                  <li>Added documentation for Shadow files.
                  <li>Added documentation for task filters.
>>>>>>> ce42ae96
                </ul>

                <p>
                  (Find out <a href="versions.html">what was new in prior versions</a>)
                </p>

                <h2>Troubleshooting</h2>
                <p>
                  Task has been built from source and tested in the following environments:
                </p>

                <ul>
                  <li>OS X 10.4 Tiger
                  <li>OS X 10.5 Leopard
                  <li>Fedora Core 8
                  <li>Fedora Core 9
                  <li>Ubuntu 7 Feisty Fawn
                  <li>Ubuntu 8 Hardy Heron
                  <li>Solaris 10
                  <li>Cygwin 1.5.25-14
                </ul>

                <p>
                  If you have difficulties building task, have found a bug, have a
                  suggestion for improvement, or a feature request, please send mail to
                  <a href="mailto:task@beckingham.net">task@beckingham.net</a>.
                </p>

                <p>
                  Take a look at the <a href="troubleshooting.html">troubleshooting guide</a>
                  for tips and workarounds to problems.
                </p>

              </div>

              <br />
              <br />
              <div class="content">
                <p>
                  Copyright 2006-2008, P. Beckingham.  All rights reserved.
                </p>
              </div>

            </div>
          </td>

          <td align="right" valign="top" width="200px">
            <br />
            <br />
            <br />
            <br />
            <br />
            <br />
            <br />
            <br />
            <br />
            <br />

            <script type="text/javascript"><!--
            google_ad_client = "pub-9709799404235424";
            /* Task Main */
            google_ad_slot = "8660617875";
            google_ad_width = 120;
            google_ad_height = 600;
            //-->
            </script>
            <script type="text/javascript"
                     src="http://pagead2.googlesyndication.com/pagead/show_ads.js">
            </script>
          </td>
        </tr>
      </table>

    </div>

<script type="text/javascript">
var gaJsHost = (("https:" == document.location.protocol) ? "https://ssl." : "http://www.");
document.write(unescape("%3Cscript src='" + gaJsHost + "google-analytics.com/ga.js' type='text/javascript'%3E%3C/script%3E"));
</script>
<script type="text/javascript">
var pageTracker = _gat._getTracker("UA-4737637-1");
pageTracker._initData();
pageTracker._trackPageview();
</script>

  </body>
</html>
<|MERGE_RESOLUTION|>--- conflicted
+++ resolved
@@ -78,6 +78,7 @@
                     <td>Source:</td>
                     <td><a href="http://www.beckingham.net/task-1.5.0.tar.gz">task-1.5.0.tar.gz</a></td>
                   </tr>
+<!--
                   <tr>
                     <td>Mac OS X 10.5 (Leopard) Intel-only:</td>
                     <td><a href="http://www.beckingham.net/task-1.5.0.pkg">task-1.5.0.pkg</a></td>
@@ -89,32 +90,15 @@
                     </td>
                     <td><a href="http://www.beckingham.net/task_1.5.0-1_i386.deb">task_1.5.0-1_i386.deb</a></td>
                   </tr>
+-->
                 </table>
 
-<<<<<<< HEAD
                 <h4>New in version 1.5.0 (?)</h4>
                 <ul>
                   <li>Removed deprecated TUTORIAL file.
-                  <li>Removed "usage" command, and support for "command.logging" configuration
-                      variable.
                   <li>"task stop" can remove the start time from a started task.
                   <li>"task ghistory" now displays a differently aligned graph, allowing
                       easier comparison by month of tasks added versus completed and deleted.
-=======
-                <h4>New in version 1.4.3 (11/1/2008)</h4>
-                <ul>
-                  <li>Fixed misleading task count at bottom of "info" report.
-                  <li>Added support for a shadow file that contains a plain text task report,
-                      with the "shadow.file" and "shadow.command" configuration variables.
-                      The shadow file is automatically updated whenever the task database
-                      changes.  Useful for integrating with "Samurize".
-                  <li>Task now displays a message whenever a shadow file is updated, if the
-                      "shadow.notify" configuration variable is set "on".
-                  <li>Fixed bug whereby adding a task with a \n, \r or \f dit not fail properly.
-                  <li>Removed "task usage" command.
-                  <li>Added documentation for Shadow files.
-                  <li>Added documentation for task filters.
->>>>>>> ce42ae96
                 </ul>
 
                 <p>
